--- conflicted
+++ resolved
@@ -1434,17 +1434,10 @@
 
 		if (!merging) {
 			var userList = this.userList ? this.userList : this.getUserList();
-<<<<<<< HEAD
 			var modchat = this.getModchatNote();
 			this.send('|init|chat\n|title|' + this.title + '\n' + userList + '\n' + this.logGetLast(100).join('\n') + modchat, connection);
 			if (this.welcome && this.welcome.length > 0)
 				CommandParser.parse('/welcomemessage', this, user, connection);
-=======
-			this.send('|init|chat\n|title|' + this.title + '\n' + userList + '\n' + this.logGetLast(100).join('\n') + this.getIntroMessage(), connection);
-			if (this.reminders && this.reminders.length > 0)
-				CommandParser.parse('/reminder', this, user, connection);
-			CommandParser.parse('/donate', this, user, connection);
->>>>>>> 3092205d
 		}
 		if (global.Tournaments && Tournaments.get(this.id))
 			Tournaments.get(this.id).update(user);
