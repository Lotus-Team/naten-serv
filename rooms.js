--- conflicted
+++ resolved
@@ -1277,11 +1277,7 @@
 		var total = 0;
 		var guests = 0;
 		var groups = {};
-<<<<<<< HEAD
-		config.groupsByRank.forEach(function(group) {
-=======
 		config.groups.byRank.forEach(function(group) {
->>>>>>> 56cdce63
 			groups[group] = 0;
 		});
 		for (var i in this.users) {
