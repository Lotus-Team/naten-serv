--- conflicted
+++ resolved
@@ -667,11 +667,7 @@
 		if (params.length < 2)
 			return this.sendReply("Usage: " + cmd + " <format>, <type> [, <comma-separated arguments>]");
 
-<<<<<<< HEAD
-		createTournament(room, params.shift(), params.shift(), config.isTournamentsRated, params, this);
-=======
 		createTournament(room, params.shift(), params.shift(), Config.isTournamentsRated, params, this);
->>>>>>> 3ea81e13
 	} else {
 		var tournament = getTournament(room.title);
 		if (!tournament)
