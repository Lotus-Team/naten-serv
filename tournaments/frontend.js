--- conflicted
+++ resolved
@@ -771,7 +771,6 @@
 CommandParser.commands.tours = 'tournament';
 CommandParser.commands.tournaments = 'tournament';
 CommandParser.commands.tournament = function (paramString, room, user) {
-<<<<<<< HEAD
     var cmdParts = paramString.split(' ');
     var cmd = cmdParts.shift().trim().toLowerCase();
     var params = cmdParts.join(' ').split(',').map(function (param) {
@@ -832,65 +831,7 @@
         else
             commandHandler.call(this, tournament, user, params, cmd);
     }
-=======
-	var cmdParts = paramString.split(' ');
-	var cmd = cmdParts.shift().trim().toLowerCase();
-	var params = cmdParts.join(' ').split(',').map(function (param) { return param.trim(); });
-
-	if (cmd === '') {
-		if (!this.canBroadcast()) return;
-		this.sendReply('|tournaments|info|' + JSON.stringify(Object.keys(exports.tournaments).filter(function (tournament) {
-			tournament = exports.tournaments[tournament];
-			return !tournament.room.isPrivate && !tournament.room.staffRoom;
-		}).map(function (tournament) {
-			tournament = exports.tournaments[tournament];
-			return {room: tournament.room.title, format: tournament.format, generator: tournament.generator.name, isStarted: tournament.isTournamentStarted};
-		})));
-	} else if (cmd === 'help') {
-		if (!this.canBroadcast()) return;
-		return this.sendReplyBox(
-			"- create/new &lt;format>, &lt;type> [, &lt;comma-separated arguments>]: Creates a new tournament in the current room.<br />" +
-			"- settype &lt;type> [, &lt;comma-separated arguments>]: Modifies the type of tournament after it's been created, but before it has started.<br />" +
-			"- end/stop/delete: Forcibly ends the tournament in the current room.<br />" +
-			"- begin/start: Starts the tournament in the current room.<br />" +
-			"- dq/disqualify &lt;user>: Disqualifies a user.<br />" +
-			"More detailed help can be found <a href=\"https://gist.github.com/kotarou3/7872574\">here</a>"
-		);
-	} else if (cmd === 'create' || cmd === 'new') {
-		if (!user.can('tournaments', room))
-			return this.sendReply(cmd + " -  Access denied.");
-		if (params.length < 2)
-			return this.sendReply("Usage: " + cmd + " <format>, <type> [, <comma-separated arguments>]");
-
-		createTournament(room, params.shift(), params.shift(), Config.isTournamentsRated, params, this);
-	} else {
-		var tournament = getTournament(room.title);
-		if (!tournament)
-			return this.sendReply("There is currently no tournament running in this room.");
-
-		var commandHandler = null;
-		if (commands.basic[cmd])
-			commandHandler = typeof commands.basic[cmd] === 'string' ? commands.basic[commands.basic[cmd]] : commands.basic[cmd];
-
-		if (commands.creation[cmd]) {
-			if (!user.can('tournaments', room))
-				return this.sendReply(cmd + " -  Access denied.");
-			commandHandler = typeof commands.creation[cmd] === 'string' ? commands.creation[commands.creation[cmd]] : commands.creation[cmd];
-		}
-
-		if (commands.moderation[cmd]) {
-			if (!user.can('tournamentsmoderation', room))
-				return this.sendReply(cmd + " -  Access denied.");
-			commandHandler = typeof commands.moderation[cmd] === 'string' ? commands.moderation[commands.moderation[cmd]] : commands.moderation[cmd];
-		}
-
-		if (!commandHandler)
-			this.sendReply(cmd + " is not a tournament command.");
-		else
-			commandHandler.call(this, tournament, user, params, cmd);
-	}
->>>>>>> 1994a493
-};
+	};
 
 exports.Tournament = Tournament;
 exports.TournamentGenerators = TournamentGenerators;
