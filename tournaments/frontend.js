require('es6-shim');

var TournamentGenerators = {
    roundrobin: require('./generator-round-robin.js').RoundRobin,
    elimination: require('./generator-elimination.js').Elimination
};

exports.tournaments = {};

function usersToNames(users) {
    return users.map(function (user) {
        return user.name;
    });
}

function createTournamentGenerator(generator, args, output) {
    var Generator = TournamentGenerators[toId(generator)];
    if (!Generator) {
        output.sendReply(generator + " is not a valid type.");
        output.sendReply("Valid types: " + Object.keys(TournamentGenerators).join(", "));
        return;
    }
    args.unshift(null);
    return new(Generator.bind.apply(Generator, args));
}

function createTournament(room, format, generator, isRated, args, output) {
<<<<<<< HEAD
    if (room.type !== 'chat') {
        output.sendReply("Tournaments can only be created in chat rooms.");
        return;
    }
    if (exports.tournaments[room.id]) {
        output.sendReply("A tournament is already running in the room.");
        return;
    }
    if (Rooms.global.lockdown) {
        output.sendReply("The server is restarting soon, so a tournament cannot be created.");
        return;
    }
    if (Tools.getFormat(format).effectType !== 'Format') {
        output.sendReply(format + " is not a valid format.");
        output.sendReply("Valid formats: " + Object.keys(Tools.data.Formats).filter(function (f) {
            return Tools.data.Formats[f].effectType === 'Format';
        }).join(", "));
        return;
    }
    if (!TournamentGenerators[toId(generator)]) {
        output.sendReply(generator + " is not a valid type.");
        output.sendReply("Valid types: " + Object.keys(TournamentGenerators).join(", "));
        return;
    }
    return exports.tournaments[room.id] = new Tournament(room, format, createTournamentGenerator(generator, args, output), isRated);
=======
	if (room.type !== 'chat') {
		output.sendReply("Tournaments can only be created in chat rooms.");
		return;
	}
	if (exports.tournaments[room.id]) {
		output.sendReply("A tournament is already running in the room.");
		return;
	}
	if (Rooms.global.lockdown) {
		output.sendReply("The server is restarting soon, so a tournament cannot be created.");
		return;
	}
	format = Tools.getFormat(format);
	if (format.effectType !== 'Format') {
		output.sendReply(format.id + " is not a valid format.");
		output.sendReply("Valid formats: " + Object.keys(Tools.data.Formats).filter(function (f) { return Tools.data.Formats[f].effectType === 'Format'; }).join(", "));
		return;
	}
	if (!TournamentGenerators[toId(generator)]) {
		output.sendReply(generator + " is not a valid type.");
		output.sendReply("Valid types: " + Object.keys(TournamentGenerators).join(", "));
		return;
	}
	return exports.tournaments[room.id] = new Tournament(room, format, createTournamentGenerator(generator, args, output), isRated);
>>>>>>> 2051356e
}

function deleteTournament(name, output) {
    var id = toId(name);
    var tournament = exports.tournaments[id];
    if (!tournament)
        output.sendReply(name + " doesn't exist.");
    tournament.forceEnd(output);
    delete exports.tournaments[id];
}

function getTournament(name, output) {
    var id = toId(name);
    if (exports.tournaments[id])
        return exports.tournaments[id];
}

var Tournament = (function () {
    function Tournament(room, format, generator, isRated) {
        this.room = room;
        this.format = toId(format);
        this.generator = generator;
        this.isRated = isRated;

        this.isBracketInvalidated = true;
        this.bracketCache = null;

        this.isTournamentStarted = false;
        this.availableMatches = null;
        this.inProgressMatches = null;

        this.isAvailableMatchesInvalidated = true;
        this.availableMatchesCache = null;

        this.pendingChallenges = null;

        room.add('|tournament|create|' + this.format + '|' + generator.name);
        room.send('|tournament|update|' + JSON.stringify({
            format: this.format,
            generator: generator.name,
            isStarted: false,
            isJoined: false
        }));
        this.update();
    }

    Tournament.prototype.setGenerator = function (generator, output) {
        if (this.isTournamentStarted) {
            output.sendReply('|tournament|error|BracketFrozen');
            return;
        }

        var isErrored = false;
        this.generator.getUsers().forEach(function (user) {
            var error = generator.addUser(user);
            if (typeof error === 'string') {
                output.sendReply('|tournament|error|' + error);
                isErrored = true;
            }
        });

        if (isErrored)
            return;

        this.generator = generator;
        this.room.send('|tournament|update|' + JSON.stringify({
            generator: generator.name
        }));
        this.isBracketInvalidated = true;
        this.update();
    };

    Tournament.prototype.forceEnd = function () {
        if (this.isTournamentStarted)
            this.inProgressMatches.forEach(function (match) {
                if (match)
                    delete match.room.win;
            });
        this.room.add('|tournament|forceend');
    };

    Tournament.prototype.update = function (targetUser) {
        if (targetUser && (this.isBracketInvalidated || (this.isTournamentStarted && this.isAvailableMatchesInvalidated))) {
            this.room.add("Error: update() called with a target user when data invalidated: " + this.isBracketInvalidated + ", " + (this.isTournamentStarted && this.isAvailableMatchesInvalidated) + "; Please report this to an admin.");
            return;
        }

        if (targetUser) {
            var isJoined = this.generator.getUsers().indexOf(targetUser) >= 0;
            targetUser.sendTo(this.room, '|tournament|update|' + JSON.stringify({
                format: this.format,
                generator: this.generator.name,
                isStarted: this.isTournamentStarted,
                isJoined: isJoined,
                bracketData: this.bracketCache
            }));
            if (this.isTournamentStarted && isJoined) {
                targetUser.sendTo(this.room, '|tournament|update|' + JSON.stringify({
                    challenges: usersToNames(this.availableMatchesCache.challenges.get(targetUser)),
                    challengeBys: usersToNames(this.availableMatchesCache.challengeBys.get(targetUser))
                }));

                var pendingChallenge = this.pendingChallenges.get(targetUser);
                if (pendingChallenge && pendingChallenge.to)
                    targetUser.sendTo(this.room, '|tournament|update|' + JSON.stringify({
                        challenging: pendingChallenge.to.name
                    }));
                else if (pendingChallenge && pendingChallenge.from)
                    targetUser.sendTo(this.room, '|tournament|update|' + JSON.stringify({
                        challenged: pendingChallenge.from.name
                    }));
            }
        } else {
            if (this.isBracketInvalidated) {
                this.bracketCache = this.getBracketData();
                this.isBracketInvalidated = false;
                this.room.send('|tournament|update|' + JSON.stringify({
                    bracketData: this.bracketCache
                }));
            }

            if (this.isTournamentStarted && this.isAvailableMatchesInvalidated) {
                this.availableMatchesCache = this.getAvailableMatches();
                this.isAvailableMatchesInvalidated = false;

                this.availableMatchesCache.challenges.forEach(function (opponents, user) {
                    user.sendTo(this.room, '|tournament|update|' + JSON.stringify({
                        challenges: usersToNames(opponents)
                    }));
                }, this);
                this.availableMatchesCache.challengeBys.forEach(function (opponents, user) {
                    user.sendTo(this.room, '|tournament|update|' + JSON.stringify({
                        challengeBys: usersToNames(opponents)
                    }));
                }, this);
            }
        }
        this.room.send('|tournament|updateEnd', targetUser);
    };

    Tournament.prototype.purgeGhostUsers = function () {
        // "Ghost" users sometimes end up in the tournament because they've merged with another user.
        // This function is to remove those ghost users from the tournament.
        this.generator.getUsers().forEach(function (user) {
            var realUser = Users.getExact(user.userid);
            if (!realUser || realUser !== user)
            // The two following functions are called without their second argument,
            // but the second argument will not be used in this situation
                if (this.isTournamentStarted) {
                if (!this.disqualifiedUsers.get(user))
                    this.disqualifyUser(user);
            } else
                this.removeUser(user);
        }, this);
    };

    Tournament.prototype.addUser = function (user, isAllowAlts, output) {
        if (!this.room.delayJoinedUsers) this.room.delayJoinedUsers = new Array();
        if (!isAllowAlts) {
            var users = {};
            this.generator.getUsers().forEach(function (user) {
                users[user.name] = 1;
            });
            var alts = user.getAlts();
            for (var a = 0; a < alts.length; ++a)
                if (users[alts[a]]) {
                    output.sendReply('|tournament|error|AltUserAlreadyAdded');
                    return;
                }
        }

        var error = this.generator.addUser(user);
        if (typeof error === 'string') {
            output.sendReply('|tournament|error|' + error);
            return;
        }

        this.room.delayJoinedUsers.push(Tools.escapeHTML(user.name));
        if (this.room.delayJoinedUsers.length >= 5) {
            this.room.add('|raw|<strong>The following users have joined the tournament: ' + this.room.delayJoinedUsers.join(', ') + '.</strong>');
            this.room.delayJoinedUsers = new Array();
        }
        user.sendTo(this.room, '|tournament|update|{"isJoined":true}');
        this.isBracketInvalidated = true;
        this.update();
    };
    Tournament.prototype.removeUser = function (user, output) {
        if (!this.room.delayJoinedUsers) this.room.delayJoinedUsers = new Array();
        var error = this.generator.removeUser(user);
        if (typeof error === 'string') {
            output.sendReply('|tournament|error|' + error);
            return;
        }

        this.room.add('|tournament|leave|' + user.name);
        var index = this.room.delayJoinedUsers.indexOf(user.name);
        if (index > -1) {
            this.room.delayJoinedUsers.splice(index, 1);
        }
        user.sendTo(this.room, '|tournament|update|{"isJoined":false}');
        this.isBracketInvalidated = true;
        this.update();
    };
    Tournament.prototype.replaceUser = function (user, replacementUser, output) {
        var error = this.generator.replaceUser(user, replacementUser);
        if (typeof error === 'string') {
            output.sendReply('|tournament|error|' + error);
            return;
        }

        this.room.add('|tournament|replace|' + user.name + '|' + replacementUser.name);
        user.sendTo(this.room, '|tournament|update|{"isJoined":false}');
        replacementUser.sendTo(this.room, '|tournament|update|{"isJoined":true}');
        this.isBracketInvalidated = true;
        this.update();
    };

    Tournament.prototype.getBracketData = function () {
        var data = this.generator.getBracketData();
        if (data.type === 'tree' && data.rootNode) {
            var queue = [data.rootNode];
            while (queue.length > 0) {
                var node = queue.shift();

                if (node.state === 'available') {
                    var pendingChallenge = this.pendingChallenges.get(node.children[0].team);
                    if (pendingChallenge && node.children[1].team === pendingChallenge.to)
                        node.state = 'challenging';

                    var inProgressMatch = this.inProgressMatches.get(node.children[0].team);
                    if (inProgressMatch && node.children[1].team === inProgressMatch.to) {
                        node.state = 'inprogress';
                        node.room = inProgressMatch.room.id;
                    }
                }

                if (node.team)
                    node.team = node.team.name;

                node.children.forEach(function (child) {
                    queue.push(child);
                });
            }
        } else if (data.type === 'table') {
            if (this.isTournamentStarted)
                data.tableContents.forEach(function (row, r) {
                    var pendingChallenge = this.pendingChallenges.get(data.tableHeaders.rows[r]);
                    var inProgressMatch = this.inProgressMatches.get(data.tableHeaders.rows[r]);
                    if (pendingChallenge || inProgressMatch)
                        row.forEach(function (cell, c) {
                            if (!cell)
                                return;

                            if (pendingChallenge && data.tableHeaders.cols[c] === pendingChallenge.to)
                                cell.state = 'challenging';

                            if (inProgressMatch && data.tableHeaders.cols[c] === inProgressMatch.to) {
                                cell.state = 'inprogress';
                                cell.room = inProgressMatch.room.id;
                            }
                        });
                }, this);
            data.tableHeaders.cols = usersToNames(data.tableHeaders.cols);
            data.tableHeaders.rows = usersToNames(data.tableHeaders.rows);
        }
        return data;
    };

    Tournament.prototype.startTournament = function (output) {
        if (this.isTournamentStarted) {
            output.sendReply('|tournament|error|AlreadyStarted');
            return;
        }

        this.purgeGhostUsers();
        if (this.generator.getUsers().length < 2) {
            output.sendReply('|tournament|error|NotEnoughUsers');
            return;
        }

        this.generator.freezeBracket();

        this.availableMatches = new Map();
        this.inProgressMatches = new Map();
        this.pendingChallenges = new Map();
        this.disqualifiedUsers = new Map();
        var users = this.generator.getUsers();
        users.forEach(function (user) {
            var availableMatches = new Map();
            users.forEach(function (user) {
                availableMatches.set(user, false);
            });
            this.availableMatches.set(user, availableMatches);
            this.inProgressMatches.set(user, null);
            this.pendingChallenges.set(user, null);
            this.disqualifiedUsers.set(user, false);
        }, this);

        if (this.room.delayJoinedUsers) {
            if (this.room.delayJoinedUsers.length >= 1) {
                this.room.add('|raw|<strong>The following users have joined the tournament: ' + this.room.delayJoinedUsers.join(', ') + '.</strong>');
                this.room.delayJoinedUsers = new Array();
            }
        }

        this.isTournamentStarted = true;
        this.isBracketInvalidated = true;
        this.room.add('|tournament|start');
        this.room.send('|tournament|update|{"isStarted":true}');
        this.update();
    };
    Tournament.prototype.getAvailableMatches = function () {
        var matches = this.generator.getAvailableMatches();
        if (typeof matches === 'string') {
            this.room.add("Unexpected error from getAvailableMatches(): " + error + ". Please report this to an admin.");
            return;
        }

        var users = this.generator.getUsers();
        var challenges = new Map();
        var challengeBys = new Map();

        users.forEach(function (user) {
            challenges.set(user, []);
            challengeBys.set(user, []);

            var availableMatches = this.availableMatches.get(user);
            users.forEach(function (user) {
                availableMatches.set(user, false);
            });
        }, this);

        matches.forEach(function (match) {
            challenges.get(match[0]).push(match[1]);
            challengeBys.get(match[1]).push(match[0]);

            this.availableMatches.get(match[0]).set(match[1], true);
        }, this);

        return {
            challenges: challenges,
            challengeBys: challengeBys
        };
    };

    Tournament.prototype.disqualifyUser = function (user, output) {
        var isTournamentEnded = this.generator.disqualifyUser(user);
        if (typeof isTournamentEnded === 'string') {
            output.sendReply('|tournament|error|' + isTournamentEnded);
            return;
        }
        if (this.disqualifiedUsers.get(user)) {
            output.sendReply('|tournament|error|AlreadyDisqualified');
            return;
        }

        this.disqualifiedUsers.set(user, true);
        this.generator.setUserBusy(user, false);

        var challenge = this.pendingChallenges.get(user);
        if (challenge) {
            this.pendingChallenges.set(user, null);
            if (challenge.to) {
                this.generator.setUserBusy(challenge.to, false);
                this.pendingChallenges.set(challenge.to, null);
                challenge.to.sendTo(this.room, '|tournament|update|{"challenged":null}');
            } else if (challenge.from) {
                this.generator.setUserBusy(challenge.from, false);
                this.pendingChallenges.set(challenge.from, null);
                challenge.from.sendTo(this.room, '|tournament|update|{"challenging":null}');
            }
        }

        var matchFrom = this.inProgressMatches.get(user);
        if (matchFrom) {
            this.generator.setUserBusy(matchFrom.to, false);
            this.inProgressMatches.set(user, null);
            delete matchFrom.room.win;
            matchFrom.room.forfeit(user);
        }

        var matchTo = null;
        this.inProgressMatches.forEach(function (match, userFrom) {
            if (match && match.to === user)
                matchTo = userFrom;
        });
        if (matchTo) {
            this.generator.setUserBusy(matchTo, false);
            var matchRoom = this.inProgressMatches.get(matchTo).room;
            delete matchRoom.win;
            matchRoom.forfeit(user);
            this.inProgressMatches.set(matchTo, null);
        }

        this.room.add('|tournament|disqualify|' + user.name);
        user.sendTo(this.room, '|tournament|update|{"isJoined":false}');
        this.isBracketInvalidated = true;
        this.isAvailableMatchesInvalidated = true;

        if (isTournamentEnded)
            this.onTournamentEnd();
        else
            this.update();
    };

    Tournament.prototype.challenge = function (from, to, output) {
        if (!this.isTournamentStarted) {
            output.sendReply('|tournament|error|NotStarted');
            return;
        }

        if (!this.availableMatches.get(from) || !this.availableMatches.get(from).get(to)) {
            output.sendReply('|tournament|error|InvalidMatch')
            return;
        }

        if (this.generator.getUserBusy(from) || this.generator.getUserBusy(to)) {
            this.room.add("Tournament backend breaks specifications. Please report this to an admin.");
            return;
        }

        this.generator.setUserBusy(from, true);
        this.generator.setUserBusy(to, true);

        this.isAvailableMatchesInvalidated = true;
        this.purgeGhostUsers();
        this.update();

        from.prepBattle(this.format, 'challenge', from, this.finishChallenge.bind(this, from, to, output));
    };
    Tournament.prototype.finishChallenge = function (from, to, output, result) {
        if (!result) {
            this.generator.setUserBusy(from, false);
            this.generator.setUserBusy(to, false);

            this.isAvailableMatchesInvalidated = true;
            this.update();
            return;
        }

        this.pendingChallenges.set(from, {
            to: to,
            team: from.team
        });
        this.pendingChallenges.set(to, {
            from: from,
            team: from.team
        });
        from.sendTo(this.room, '|tournament|update|' + JSON.stringify({
            challenging: to.name
        }));
        to.sendTo(this.room, '|tournament|update|' + JSON.stringify({
            challenged: from.name
        }));

        this.isBracketInvalidated = true;
        this.update();
    };
    Tournament.prototype.cancelChallenge = function (user, output) {
        if (!this.isTournamentStarted) {
            output.sendReply('|tournament|error|NotStarted');
            return;
        }

        var challenge = this.pendingChallenges.get(user);
        if (!challenge || challenge.from)
            return;

        this.generator.setUserBusy(user, false);
        this.generator.setUserBusy(challenge.to, false);
        this.pendingChallenges.set(user, null);
        this.pendingChallenges.set(challenge.to, null);
        user.sendTo(this.room, '|tournament|update|{"challenging":null}');
        challenge.to.sendTo(this.room, '|tournament|update|{"challenged":null}');

        this.isBracketInvalidated = true;
        this.isAvailableMatchesInvalidated = true;
        this.update();
    };
    Tournament.prototype.acceptChallenge = function (user, output) {
        if (!this.isTournamentStarted) {
            output.sendReply('|tournament|error|NotStarted');
            return;
        }

        var challenge = this.pendingChallenges.get(user);
        if (!challenge || !challenge.from)
            return;

        user.prepBattle(this.format, 'challenge', user, this.finishAcceptChallenge.bind(this, user, challenge));
    };
    Tournament.prototype.finishAcceptChallenge = function (user, challenge, result) {
        if (!result)
            return;
        if (!this.pendingChallenges.get(user))
        // Prevent double accepts
            return;

        var room = Rooms.global.startBattle(challenge.from, user, this.format, this.isRated, challenge.team, user.team);
        if (!room) return;

        this.pendingChallenges.set(challenge.from, null);
        this.pendingChallenges.set(user, null);
        challenge.from.sendTo(this.room, '|tournament|update|{"challenging":null}');
        user.sendTo(this.room, '|tournament|update|{"challenged":null}');

        this.inProgressMatches.set(challenge.from, {
            to: user,
            room: room
        });
        this.room.add('|tournament|battlestart|' + challenge.from.name + '|' + user.name + '|' + room.id);

        this.isBracketInvalidated = true;
        this.update();

        var self = this;
        room.win = function (winner) {
            self.onBattleWin(this, Users.get(winner));
            return Object.getPrototypeOf(this).win.call(this, winner);
        };
    };
    Tournament.prototype.onBattleWin = function (room, winner) {
        var from = Users.get(room.p1);
        var to = Users.get(room.p2);
        var fromElo = Number(Core.stdin('elo', toId(from)));
        var toElo = Number(Core.stdin('elo', toId(to)));

        var result = 'draw';
        if (from === winner) {
            result = 'win';
            if (this.room.isOfficial && this.generator.users.size >= 8) {
                var arr = Core.calculateElo(fromElo, toElo);
                Core.stdout('elo', toId(from), arr[0], function () {
                    Core.stdout('elo', toId(to), arr[1]);
                });
            }
        } else if (to === winner) {
            result = 'loss';
            if (this.room.isOfficial && this.generator.users.size >= 8) {
                var arr = Core.calculateElo(toElo, fromElo);
                Core.stdout('elo', toId(to), arr[0], function () {
                    Core.stdout('elo', toId(from), arr[1]);
                });
            }
        }

        if (result === 'draw' && !this.generator.isDrawingSupported) {
            this.room.add('|tournament|battleend|' + from.name + '|' + to.name + '|' + result + '|' + room.battle.score.join(',') + '|fail');

            this.generator.setUserBusy(from, false);
            this.generator.setUserBusy(to, false);
            this.inProgressMatches.set(from, null);

            this.isBracketInvalidated = true;
            this.isAvailableMatchesInvalidated = true;

            this.update();
            return;
        }

        var isTournamentEnded = this.generator.setMatchResult([from, to], result, room.battle.score);
        if (typeof isTournamentEnded === 'string') {
            // Should never happen
            this.room.add("Unexpected " + isTournamentEnded + " from setMatchResult() in onBattleWin(" + room.id + ", " + winner.userid + "). Please report this to an admin.");
            return;
        }

        this.room.add('|tournament|battleend|' + from.name + '|' + to.name + '|' + result + '|' + room.battle.score.join(','));

        this.generator.setUserBusy(from, false);
        this.generator.setUserBusy(to, false);
        this.inProgressMatches.set(from, null);

        this.isBracketInvalidated = true;
        this.isAvailableMatchesInvalidated = true;

        if (isTournamentEnded)
            this.onTournamentEnd();
        else
            this.update();
    };
    Tournament.prototype.onTournamentEnd = function () {
        this.room.add('|tournament|end|' + JSON.stringify({
            results: this.generator.getResults().map(usersToNames),
            bracketData: this.getBracketData()
        }));

        data = {
            results: this.generator.getResults().map(usersToNames),
            bracketData: this.getBracketData()
        };
        data = data['results'].toString();

        runnerUp = false;

        if (data.indexOf(',') >= 0) {
            data = data.split(',');
            winner = data[0];
            if (data[1]) runnerUp = data[1];
        } else {
            winner = data;
        }

        tourSize = this.generator.users.size;

        if (this.room.isOfficial && tourSize >= 8) {
            firstMoney = Math.round(tourSize / 10);
            secondMoney = Math.round(firstMoney / 2);
            firstBuck = 'buck';
            secondBuck = 'buck';
            if (firstMoney > 1) firstBuck = 'bucks';
            if (secondMoney > 1) secondBuck = 'bucks';

            // annouces the winner/runnerUp
            this.room.add('|raw|<strong><font color=' + Core.profile.color + '>' + Tools.escapeHTML(winner) + '</font> has also won <font color=' + Core.profile.color + '>' + firstMoney + '</font> ' + firstBuck + ' for winning the tournament!</strong>');
            if (runnerUp) this.room.add('|raw|<strong><font color=' + Core.profile.color + '>' + Tools.escapeHTML(runnerUp) + '</font> has also won <font color=' + Core.profile.color + '>' + secondMoney + '</font> ' + secondBuck + ' for winning the tournament!</strong>');

            var wid = toId(winner); // winner's userid
            var rid = toId(runnerUp); // runnerUp's userid

            // file i/o
            var tourWin = Number(Core.stdin('tourWins', wid));
            Core.stdout('money', wid, firstMoney, function () {
                var winnerElo = Number(Core.stdin('elo', wid));
                if (runnerUp) {
                    var runnerUpElo = Number(Core.stdin('elo', rid));
                    Core.stdout('money', rid, secondMoney, function () {
                        Core.stdout('tourWins', wid, (tourWin + 1), function () {
                            Core.stdout('elo', wid, (winnerElo + 50), function () {
                                Core.stdout('elo', rid, (runnerUpElo + 25));
                            });
                        });
                    });
                } else {
                    Core.stdout('tourWins', wid, (tourWin + 1), function () {
                        Core.stdout('elo', wid, (winnerElo + 50));
                    });
                }
            });
        }
        delete exports.tournaments[toId(this.room.id)];
    };

    return Tournament;
})();

var commands = {
    basic: {
        j: 'join',
        in : 'join',
        join: function (tournament, user) {
            tournament.addUser(user, false, this);
        },
        l: 'leave',
        out: 'leave',
        leave: function (tournament, user) {
            if (tournament.isTournamentStarted) {
                tournament.disqualifyUser(user, this);
            } else {
                tournament.removeUser(user, this);
            }
        },
        getupdate: function (tournament, user) {
            tournament.update(user);
        },
        challenge: function (tournament, user, params, cmd) {
            if (params.length < 1)
                return this.sendReply("Usage: " + cmd + " <user>");
            var targetUser = Users.get(params[0]);
            if (!targetUser)
                return this.sendReply("User " + params[0] + " not found.");
            tournament.challenge(user, targetUser, this);
        },
        cancelchallenge: function (tournament, user) {
            tournament.cancelChallenge(user, this);
        },
        acceptchallenge: function (tournament, user) {
            tournament.acceptChallenge(user, this);
        }
    },
    creation: {
        settype: function (tournament, user, params, cmd) {
            if (params.length < 1)
                return this.sendReply("Usage: " + cmd + " <type> [, <comma-separated arguments>]");
            var generator = createTournamentGenerator(params.shift(), params, this);
            if (generator)
                tournament.setGenerator(generator, this);
        },
        begin: 'start',
        start: function (tournament) {
            tournament.startTournament(this);
        }
    },
    moderation: {
        dq: 'disqualify',
        disqualify: function (tournament, user, params, cmd) {
            if (params.length < 1)
                return this.sendReply("Usage: " + cmd + " <user>");
            var targetUser = Users.get(params[0]);
            if (!targetUser)
                return this.sendReply("User " + params[0] + " not found.");
            tournament.disqualifyUser(targetUser, this);
        },
        end: 'delete',
        stop: 'delete',
        delete: function (tournament) {
            deleteTournament(tournament.room.title, this);
        }
    }
};

CommandParser.commands.tour = 'tournament';
CommandParser.commands.tours = 'tournament';
CommandParser.commands.tournaments = 'tournament';
CommandParser.commands.tournament = function (paramString, room, user) {
    var cmdParts = paramString.split(' ');
    var cmd = cmdParts.shift().trim().toLowerCase();
    var params = cmdParts.join(' ').split(',').map(function (param) {
        return param.trim();
    });

    if (cmd === '') {
        if (!this.canBroadcast()) return;
        var tourList = [];
        for (var u in Tournaments.tournaments) {
            if (!Tournaments.tournaments[u].isTournamentStarted && !Tournaments.tournaments[u].room.isPrivate) {
                if (!Tools.data.Formats[Tournaments.tournaments[u].format]) continue;
                tourList.push('<a class="ilink" href="/' + Tournaments.tournaments[u].room.id + '">' + Tournaments.tournaments[u].room.title + '</a>: ' + Tools.data.Formats[Tournaments.tournaments[u].format].name + ' ' + Tournaments.tournaments[u].generator.name);
            }
        }
        if (tourList.length < 1) return this.sendReplyBox('<strong><font color=' + Core.profile.color + '>There are no tournaments in their signup phase.</font></strong>');
        this.sendReplyBox('<b><font color=' + Core.profile.color + '>Tournaments in their signup phase: </font></b><br />' + tourList.join('<br />'));
    } else if (cmd === 'help') {
        if (!this.canBroadcast()) return;
        return this.sendReplyBox(
            "- create/new &lt;format>, &lt;type> [, &lt;comma-separated arguments>]: Creates a new tournament in the current room.<br />" +
            "- settype &lt;type> [, &lt;comma-separated arguments>]: Modifies the type of tournament after it's been created, but before it has started.<br />" +
            "- end/stop/delete: Forcibly ends the tournament in the current room.<br />" +
            "- begin/start: Starts the tournament in the current room.<br />" +
            "- dq/disqualify &lt;user>: Disqualifies a user.<br />" +
            "More detailed help can be found <a href=\"https://gist.github.com/kotarou3/7872574\">here</a>"
        );
    } else if (cmd === 'create' || cmd === 'new') {
        if (!user.can('tournaments', null, room))
            return this.sendReply(cmd + " -  Access denied.");
        if (params.length < 2)
            return this.sendReply("Usage: " + cmd + " <format>, <type> [, <comma-separated arguments>]");

        createTournament(room, params.shift(), params.shift(), Config.istournamentsrated, params, this);
    } else {
        var tournament = getTournament(room.title);
        if (!tournament)
            return this.sendReply("There is currently no tournament running in this room.");

        var commandHandler = null;
        if (commands.basic[cmd])
            commandHandler = typeof commands.basic[cmd] === 'string' ? commands.basic[commands.basic[cmd]] : commands.basic[cmd];

        if (commands.creation[cmd]) {
            if (!user.can('tournaments', null, room))
                return this.sendReply(cmd + " -  Access denied.");
            commandHandler = typeof commands.creation[cmd] === 'string' ? commands.creation[commands.creation[cmd]] : commands.creation[cmd];
        }

        if (commands.moderation[cmd]) {
            if (!user.can('tournamentsmoderation', null, room))
                return this.sendReply(cmd + " -  Access denied.");
            commandHandler = typeof commands.moderation[cmd] === 'string' ? commands.moderation[commands.moderation[cmd]] : commands.moderation[cmd];
        }

        if (!commandHandler)
            this.sendReply(cmd + " is not a tournament command.");
        else
            commandHandler.call(this, tournament, user, params, cmd);
    }
};

exports.Tournament = Tournament;
exports.TournamentGenerators = TournamentGenerators;

exports.createTournament = createTournament;
exports.deleteTournament = deleteTournament;
exports.get = getTournament;

exports.commands = commands;<|MERGE_RESOLUTION|>--- conflicted
+++ resolved
@@ -25,33 +25,6 @@
 }
 
 function createTournament(room, format, generator, isRated, args, output) {
-<<<<<<< HEAD
-    if (room.type !== 'chat') {
-        output.sendReply("Tournaments can only be created in chat rooms.");
-        return;
-    }
-    if (exports.tournaments[room.id]) {
-        output.sendReply("A tournament is already running in the room.");
-        return;
-    }
-    if (Rooms.global.lockdown) {
-        output.sendReply("The server is restarting soon, so a tournament cannot be created.");
-        return;
-    }
-    if (Tools.getFormat(format).effectType !== 'Format') {
-        output.sendReply(format + " is not a valid format.");
-        output.sendReply("Valid formats: " + Object.keys(Tools.data.Formats).filter(function (f) {
-            return Tools.data.Formats[f].effectType === 'Format';
-        }).join(", "));
-        return;
-    }
-    if (!TournamentGenerators[toId(generator)]) {
-        output.sendReply(generator + " is not a valid type.");
-        output.sendReply("Valid types: " + Object.keys(TournamentGenerators).join(", "));
-        return;
-    }
-    return exports.tournaments[room.id] = new Tournament(room, format, createTournamentGenerator(generator, args, output), isRated);
-=======
 	if (room.type !== 'chat') {
 		output.sendReply("Tournaments can only be created in chat rooms.");
 		return;
@@ -76,7 +49,6 @@
 		return;
 	}
 	return exports.tournaments[room.id] = new Tournament(room, format, createTournamentGenerator(generator, args, output), isRated);
->>>>>>> 2051356e
 }
 
 function deleteTournament(name, output) {
