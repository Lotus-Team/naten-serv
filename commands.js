--- conflicted
+++ resolved
@@ -331,11 +331,7 @@
 		for (var ip in targetUser.ips) {
 			room.bannedIps[ip] = true;
 		}
-<<<<<<< HEAD
-		targetUser.popup(user.name + " has banned you from the room " + room.id + "." + (target ? " (" + target + ")" : ""));
-=======
 		targetUser.popup(user.name + " has banned you from the room " + room.id + ". To appeal the ban, PM the moderator that banned you or a room owner." + (target ? " (" + target + ")" : ""));
->>>>>>> fca78011
 		this.addModCommand(targetUser.name + " was banned from room " + room.id + " by " + user.name + "." + (target ? " (" + target + ")" : ""));
 		var alts = targetUser.getAlts();
 		if (alts.length) {
@@ -427,10 +423,7 @@
 
 		this.addModCommand(targetUser.name + " was warned by " + user.name + "." + (target ? " (" + target + ")" : ""));
 		targetUser.send('|c|~|/warn ' + target);
-<<<<<<< HEAD
-=======
 		this.add('|unlink|' + targetUser.userid);
->>>>>>> fca78011
 	},
 
 	redirect: 'redir',
@@ -453,12 +446,8 @@
 			return this.sendReply("User " + this.targetUsername + " is not in the room " + room.id + ".");
 		}
 		if (targetUser.joinRoom(target) === false) return this.sendReply("User " + targetUser.name + " could not be joined to room " + target + ". They could be banned from the room.");
-<<<<<<< HEAD
-		this.addModCommand(targetUser.name + " was redirected to " + (targetRoom.isPrivate ? "a private room" : "room " + target) + " by " + user.name + ".");
-=======
 		var roomName = (targetRoom.isPrivate)? "a private room" : "room " + targetRoom.title;
 		this.addModCommand(targetUser.name + " was redirected to " + roomName + " by " + user.name + ".");
->>>>>>> fca78011
 		targetUser.leaveRoom(room);
 	},
 
@@ -849,39 +838,11 @@
 		if (targetUser.userid === toUserid(this.targetUser)) {
 			var entry = targetUser.name + " was forced to choose a new name by " + user.name + (target ? ": " + target: "");
 			this.privateModCommand("(" + entry + ")");
-<<<<<<< HEAD
-=======
 			Rooms.global.cancelSearch(targetUser);
->>>>>>> fca78011
 			targetUser.resetName();
 			targetUser.send("|nametaken||" + user.name + " has forced you to change your name. " + target);
 		} else {
 			this.sendReply("User " + targetUser.name + " is no longer using that name.");
-<<<<<<< HEAD
-		}
-	},
-
-	frt: 'forcerenameto',
-	forcerenameto: function(target, room, user) {
-		if (!target) return this.parse('/help forcerenameto');
-		target = this.splitTarget(target);
-		var targetUser = this.targetUser;
-		if (!targetUser) {
-			return this.sendReply("User " + this.targetUsername + " not found.");
-		}
-		if (!target) {
-			return this.sendReply("No new name was specified.");
-		}
-		if (!this.can('forcerenameto', targetUser)) return false;
-
-		if (targetUser.userid === toUserid(this.targetUser)) {
-			var entry = targetUser.name + " was forcibly renamed to " + target + " by " + user.name + ".";
-			this.privateModCommand("(" + entry + ")");
-			targetUser.forceRename(target, undefined, true);
-		} else {
-			this.sendReply("User " + targetUser.name + " is no longer using that name.");
-=======
->>>>>>> fca78011
 		}
 	},
 
@@ -1001,7 +962,6 @@
 				return this.sendReply('Chat commands have been hot-patched.');
 			} catch (e) {
 				return this.sendReply("Something failed while trying to hotpatch chat: \n" + e.stack);
-<<<<<<< HEAD
 			}
 
 		} else if (target === 'tournaments') {
@@ -1014,20 +974,13 @@
 				return this.sendReply("Tournaments have been hot-patched.");
 			} catch (e) {
 				return this.sendReply('Something failed while trying to hotpatch tournaments: \n' + e.stack);
-=======
->>>>>>> fca78011
 			}
 
 		} else if (target === 'battles') {
 
-<<<<<<< HEAD
 			/*Simulator.SimulatorProcess.respawn();
 			return this.sendReply("Battles have been hotpatched. Any battles started after now will use the new code; however, in-progress battles will continue to use the old code.");*/
 			return this.sendReply("Battle hotpatching is not supported with the single process hack.");
-=======
-			Simulator.SimulatorProcess.respawn();
-			return this.sendReply("Battles have been hotpatched. Any battles started after now will use the new code; however, in-progress battles will continue to use the old code.");
->>>>>>> fca78011
 
 		} else if (target === 'formats') {
 			/*try {
@@ -1047,12 +1000,8 @@
 				return this.sendReply("Formats have been hotpatched.");
 			} catch (e) {
 				return this.sendReply("Something failed while trying to hotpatch formats: \n" + e.stack);
-<<<<<<< HEAD
 			}*/
 			return this.sendReply("Formats hotpatching is not supported with the single process hack.");
-=======
-			}
->>>>>>> fca78011
 
 		} else if (target === 'learnsets') {
 			try {
@@ -1269,76 +1218,6 @@
 			Rooms.lobby.addRaw("<div class=\"broadcast-green\"><b>We fixed the crash without restarting the server!</b><br />You may resume talking in the lobby and starting new battles.</div>");
 		}
 		this.logEntry(user.name + " used /crashfixed");
-<<<<<<< HEAD
-=======
-	},
-
-	'memusage': 'memoryusage',
-	memoryusage: function(target) {
-		if (!this.can('hotpatch')) return false;
-		target = toId(target) || 'all';
-		if (target === 'all') {
-			this.sendReply("Loading memory usage, this might take a while.");
-		}
-		if (target === 'all' || target === 'rooms' || target === 'room') {
-			this.sendReply("Calcualting Room size...");
-			var roomSize = ResourceMonitor.sizeOfObject(Rooms);
-			this.sendReply("Rooms are using " + roomSize + " bytes of memory.");
-		}
-		if (target === 'all' || target === 'config') {
-			this.sendReply("Calculating config size...");
-			var configSize = ResourceMonitor.sizeOfObject(config);
-			this.sendReply("Config is using " + configSize + " bytes of memory.");
-		}
-		if (target === 'all' || target === 'resourcemonitor' || target === 'rm') {
-			this.sendReply("Calculating Resource Monitor size...");
-			var rmSize = ResourceMonitor.sizeOfObject(ResourceMonitor);
-			this.sendReply("The Resource Monitor is using " + rmSize + " bytes of memory.");
-		}
-		if (target === 'all' || target === 'cmdp' || target === 'cp' || target === 'commandparser') {
-			this.sendReply("Calculating Command Parser size...");
-			var cpSize = ResourceMonitor.sizeOfObject(CommandParser);
-			this.sendReply("Command Parser is using " + cpSize + " bytes of memory.");
-		}
-		if (target === 'all' || target === 'sim' || target === 'simulator') {
-			this.sendReply("Calculating Simulator size...");
-			var simSize = ResourceMonitor.sizeOfObject(Simulator);
-			this.sendReply("Simulator is using " + simSize + " bytes of memory.");
-		}
-		if (target === 'all' || target === 'users') {
-			this.sendReply("Calculating Users size...");
-			var usersSize = ResourceMonitor.sizeOfObject(Users);
-			this.sendReply("Users is using " + usersSize + " bytes of memory.");
-		}
-		if (target === 'all' || target === 'tools') {
-			this.sendReply("Calculating Tools size...");
-			var toolsSize = ResourceMonitor.sizeOfObject(Tools);
-			this.sendReply("Tools are using " + toolsSize + " bytes of memory.");
-		}
-		if (target === 'all' || target === 'v8') {
-			this.sendReply("Retrieving V8 memory usage...");
-			var o = process.memoryUsage();
-			this.sendReply(
-				"Resident set size: " + o.rss + ", " + o.heapUsed + " heap used of " + o.heapTotal  + " total heap. "
-				 + (o.heapTotal - o.heapUsed) + " heap left."
-			);
-			delete o;
-		}
-		if (target === 'all') {
-			this.sendReply("Calculating Total size...");
-			var total = (roomSize + configSize + rmSize + appSize + cpSize + simSize + toolsSize + usersSize) || 0;
-			var units = ["bytes", "K", "M", "G"];
-			var converted = total;
-			var unit = 0;
-			while (converted > 1024) {
-				converted /= 1024;
-				++unit;
-			}
-			converted = Math.round(converted);
-			this.sendReply("Total memory used: " + converted + units[unit] + " (" + total + " bytes).");
-		}
-		return;
->>>>>>> fca78011
 	},
 
 	bash: function(target, room, user, connection) {
