/**
 * System commands
 * Pokemon Showdown - http://pokemonshowdown.com/
 *
 * These are system commands - commands required for Pokemon Showdown
 * to run. A lot of these are sent by the client.
 *
 * If you'd like to modify commands, please go to config/commands.js,
 * which also teaches you how to use commands.
 *
 * @license MIT license
 */

var crypto = require('crypto');

const MAX_REASON_LENGTH = 300;

var commands = exports.commands = {

	version: function(target, room, user) {
		if (!this.canBroadcast()) return;
		this.sendReplyBox("Server version: <strong>" + CommandParser.package.version + "</strong> <small>(<a href=\"http://pokemonshowdown.com/versions#" + CommandParser.serverVersion + "\">" + CommandParser.serverVersion.substr(0,10) + "</a>)</small>");
	},

	me: function(target, room, user, connection) {
		// By default, /me allows a blank message
		if (target) target = this.canTalk(target);
		if (!target) return;

		return '/me ' + target;
	},

	mee: function(target, room, user, connection) {
		// By default, /mee allows a blank message
		if (target) target = this.canTalk(target);
		if (!target) return;

		return '/mee ' + target;
	},

	avatar: function(target, room, user) {
		if (!target) return this.parse('/avatars');
		var parts = target.split(',');
		var avatar = parseInt(parts[0]);
		if (!avatar || avatar > 294 || avatar < 1) {
			if (!parts[1]) {
				this.sendReply("Invalid avatar.");
			}
			return false;
		}

		user.avatar = avatar;
		if (!parts[1]) {
			this.sendReply("Avatar changed to:\n" +
				'|raw|<img src="//play.pokemonshowdown.com/sprites/trainers/' + avatar + '.png" alt="" width="80" height="80" />');
		}
	},

	logout: function(target, room, user) {
		user.resetName();
	},

	r: 'reply',
	reply: function(target, room, user) {
		if (!target) return this.parse('/help reply');
		if (!user.lastPM) {
			return this.sendReply("No one has PMed you yet.");
		}
		return this.parse('/msg ' + (user.lastPM||'') + ', ' + target);
	},

	pm: 'msg',
	whisper: 'msg',
	w: 'msg',
	msg: function(target, room, user) {
		if (!target) return this.parse('/help msg');
		target = this.splitTarget(target);
		var targetUser = this.targetUser;
		if (!target) {
			this.sendReply("You forgot the comma.");
			return this.parse('/help msg');
		}
		if (!targetUser || !targetUser.connected) {
			if (targetUser && !targetUser.connected) {
				this.popupReply("User " + this.targetUsername + " is offline.");
			} else if (!target) {
				this.popupReply("User " + this.targetUsername + " not found. Did you forget a comma?");
			} else {
				this.popupReply("User "  + this.targetUsername + " not found. Did you misspell their name?");
			}
			return this.parse('/help msg');
		}

		if (config.modchat.pm) {
			var userGroup = user.group;
			if (config.groups.bySymbol[userGroup].globalRank < config.groups.bySymbol[config.modchat.pm].globalRank) {
				var groupName = config.groups.bySymbol[config.modchat.pm].name || config.modchat.pm;
				this.popupReply("Because moderated chat is set, you must be of rank " + groupName + " or higher to PM users.");
				return false;
			}
		}

		if (user.locked && !targetUser.can('lock', user)) {
			return this.popupReply("You can only private message members of the moderation team (users marked by " + Users.getGroupsThatCan('lock', user).join(", ") + ") when locked.");
		}
		if (targetUser.locked && !user.can('lock', targetUser)) {
			return this.popupReply("This user is locked and cannot PM.");
		}
		if (targetUser.ignorePMs && !user.can('lock')) {
			if (!targetUser.can('lock')) {
				return this.popupReply("This user is blocking Private Messages right now.");
			} else if (targetUser.can('hotpatch')) {
				return this.popupReply("This " + (config.groups.bySymbol[targetUser.group].name || "Administrator") + " is too busy to answer Private Messages right now. Please contact a different staff member.");
			}
		}

		target = this.canTalk(target, null);
		if (!target) return false;

		var message = '|pm|' + user.getIdentity() + '|' + targetUser.getIdentity() + '|' + target;
		user.send(message);
		if (targetUser !== user) {
			if (Spamroom.isSpamroomed(user)) {
				Spamroom.room.add('|c|' + user.getIdentity() + "|__(Private to " + targetUser.getIdentity() + ")__ " + target);
			} else {
				targetUser.send(message);
			}
		}
		targetUser.lastPM = user.userid;
		user.lastPM = targetUser.userid;
	},

	blockpm: 'ignorepms',
	blockpms: 'ignorepms',
	ignorepm: 'ignorepms',
	ignorepms: function(target, room, user) {
		if (user.ignorePMs) return this.sendReply("You are already blocking Private Messages!");
		if (user.can('lock') && !user.can('hotpatch')) return this.sendReply("You are not allowed to block Private Messages.");
		user.ignorePMs = true;
		return this.sendReply("You are now blocking Private Messages.");
	},

	unblockpm: 'unignorepms',
	unblockpms: 'unignorepms',
	unignorepm: 'unignorepms',
	unignorepms: function(target, room, user) {
		if (!user.ignorePMs) return this.sendReply("You are not blocking Private Messages!");
		user.ignorePMs = false;
		return this.sendReply("You are no longer blocking Private Messages.");
	},

	makechatroom: function(target, room, user) {
		if (!this.can('makeroom')) return;
		var id = toId(target);
		if (!id) return this.parse('/help makechatroom');
		if (Rooms.rooms[id]) return this.sendReply("The room '" + target + "' already exists.");
		if (Rooms.global.addChatRoom(target)) {
			return this.sendReply("The room '" + target + "' was created.");
		}
		return this.sendReply("An error occurred while trying to create the room '" + target + "'.");
	},

	deregisterchatroom: function(target, room, user) {
		if (!this.can('makeroom')) return;
		var id = toId(target);
		if (!id) return this.parse('/help deregisterchatroom');
		var targetRoom = Rooms.get(id);
		if (!targetRoom) return this.sendReply("The room '" + target + "' doesn't exist.");
		target = targetRoom.title || targetRoom.id;
		if (Rooms.global.deregisterChatRoom(id)) {
			this.sendReply("The room '" + target + "' was deregistered.");
			this.sendReply("It will be deleted as of the next server restart.");
			return;
		}
		return this.sendReply("The room '" + target + "' isn't registered.");
	},

	privateroom: function(target, room, user) {
		if (!this.can('privateroom', room)) return;
		if (target === 'off') {
			delete room.isPrivate;
			this.addModCommand(user.name + " made this room public.");
			if (room.chatRoomData) {
				delete room.chatRoomData.isPrivate;
				Rooms.global.writeChatRoomData();
			}
		} else {
			room.isPrivate = true;
			this.addModCommand(user.name + " made this room private.");
			if (room.chatRoomData) {
				room.chatRoomData.isPrivate = true;
				Rooms.global.writeChatRoomData();
			}
		}
	},

	officialchatroom: 'officialroom',
	officialroom: function(target, room, user) {
		if (!this.can('makeroom')) return;
		if (!room.chatRoomData) {
			return this.sendReply("/officialroom - This room can't be made official");
		}
		if (target === 'off') {
			delete room.isOfficial;
			this.addModCommand(user.name + " made this chat room unofficial.");
			delete room.chatRoomData.isOfficial;
			Rooms.global.writeChatRoomData();
		} else {
			room.isOfficial = true;
			this.addModCommand(user.name + " made this chat room official.");
			room.chatRoomData.isOfficial = true;
			Rooms.global.writeChatRoomData();
		}
	},

	roomdesc: function(target, room, user) {
		if (!target) {
			if (!this.canBroadcast()) return;
			var re = /(https?:\/\/(([-\w\.]+)+(:\d+)?(\/([\w/_\.]*(\?\S+)?)?)?))/g;
			if (!room.desc) return this.sendReply("This room does not have a description set.");
			this.sendReplyBox("The room description is: " + room.desc.replace(re, '<a href="$1">$1</a>'));
			return;
		}
		if (!this.can('roomdesc', room)) return false;
		if (target.length > 80) return this.sendReply("Error: Room description is too long (must be at most 80 characters).");

		room.desc = target;
		this.sendReply("(The room description is now: " + target + ")");

		if (room.chatRoomData) {
			room.chatRoomData.desc = room.desc;
			Rooms.global.writeChatRoomData();
		}
	},

	roomdemote: 'roompromote',
	roompromote: function(target, room, user, connection, cmd) {
		if (!target) return this.parse('/help roompromote');

		target = this.splitTarget(target, true);
		var targetUser = this.targetUser;
		var userid = toUserid(this.targetUsername);
		var name = targetUser ? targetUser.name : this.targetUsername;

		if (!userid) return this.parse('/help roompromote');
		if (!targetUser && (!room.auth || !room.auth[userid])) {
			return this.sendReply("User '" + name + "' is offline and unauthed, and so can't be promoted.");
		}

		var currentGroup = room.auth && room.auth[userid];
		if (!config.groups[room.type + 'Room'][currentGroup]) {
			currentGroup = config.groups.default[room.type + 'Room'];
		}

		var nextGroup = config.groups.default[room.type + 'Room'];
		if (target !== 'deauth') {
			var isDemote = cmd === 'roomdemote';
			var nextGroupRank = config.groups.bySymbol[currentGroup][room.type + 'RoomRank'] + (isDemote ? -1 : 1);
			nextGroup = target || config.groups[room.type + 'RoomByRank'][nextGroupRank] || (isDemote ? config.groups.default[room.type + 'Room'] : config.groups[room.type + 'RoomByRank'].slice(-1)[0]);
		}
		if (!config.groups.bySymbol[nextGroup]) {
			return this.sendReply("Group '" + nextGroup + "' does not exist.");
		}
		if (!config.groups[room.type + 'Room'][nextGroup]) {
			return this.sendReply("Group '" + nextGroup + "' does not exist as a room rank.");
		}

		if (!room.auth && nextGroup !== config.groups[room.type + 'RoomByRank'].slice(-1)[0]) {
			this.sendReply("/roompromote - This room isn't designed for per-room moderation");
			return this.sendReply("Before setting room auth, you need to set it up with /room" + config.groups.bySymbol[config.groups[room.type + 'RoomByRank'].slice(-1)[0]].id);
		}

		var groupName = config.groups.bySymbol[nextGroup].name || "regular user";
		if (currentGroup === nextGroup) {
			return this.sendReply("User '" + name + "' is already a " + groupName + " in this room.");
		}
		if (!user.can('makeroom')) {
			if (!user.can('roompromote', currentGroup, room)) {
				return this.sendReply("/" + cmd + " - Access denied for removing " + (config.groups.bySymbol[currentGroup].name || "regular user") + ".");
			}
			if (!user.can('roompromote', nextGroup, room)) {
				return this.sendReply("/" + cmd + " - Access denied for giving " + groupName + ".");
			}
		}

		if (!room.auth) room.auth = room.chatRoomData.auth = {};
		if (nextGroup === config.groups.default[room.type + 'Room']) {
			delete room.auth[userid];
		} else {
			room.auth[userid] = nextGroup;
		}

		if (config.groups.bySymbol[nextGroup][room.type + 'RoomRank'] < config.groups.bySymbol[currentGroup][room.type + 'RoomRank']) {
			this.privateModCommand("(" + name + " was demoted to Room " + groupName + " by " + user.name + ".)");
			if (targetUser) targetUser.popup("You were demoted to Room " + groupName + " by " + user.name + ".");
		} else {
			this.addModCommand(name + " was promoted to Room " + groupName + " by " + user.name + ".");
		}

		if (targetUser) targetUser.updateIdentity();
		if (room.chatRoomData) Rooms.global.writeChatRoomData();
	},

	autojoin: function(target, room, user, connection) {
		Rooms.global.autojoinRooms(user, connection);
	},

	join: function(target, room, user, connection) {
		if (!target) return false;
		var targetRoom = Rooms.get(target) || Rooms.get(toId(target));
		if (!targetRoom) {
			return connection.sendTo(target, "|noinit|nonexistent|The room '" + target + "' does not exist.");
		}
		if (targetRoom.isPrivate && !user.named) {
			return connection.sendTo(target, "|noinit|namerequired|You must have a name in order to join the room '" + target + "'.");
		}
		if (!user.joinRoom(targetRoom || room, connection)) {
			return connection.sendTo(target, "|noinit|joinfailed|The room '" + target + "' could not be joined.");
		}
	},

	rb: 'roomban',
	roomban: function(target, room, user, connection) {
		if (!target) return this.parse('/help roomban');

		target = this.splitTarget(target, true);
		var targetUser = this.targetUser;
		var name = this.targetUsername;
		var userid = toId(name);

		if (!userid || !targetUser) return this.sendReply("User '" + name + "' does not exist.");
		if (!this.can('ban', targetUser, room)) return false;
		if (!room.bannedUsers || !room.bannedIps) {
			return this.sendReply("Room bans are not meant to be used in room " + room.id + ".");
		}
		room.bannedUsers[userid] = true;
		for (var ip in targetUser.ips) {
			room.bannedIps[ip] = true;
		}
		targetUser.popup(user.name + " has banned you from the room " + room.id + ". To appeal the ban, PM the moderator that banned you or a room owner." + (target ? " (" + target + ")" : ""));
		this.addModCommand(targetUser.name + " was banned from room " + room.id + " by " + user.name + "." + (target ? " (" + target + ")" : ""));
		var alts = targetUser.getAlts();
		if (alts.length) {
			this.addModCommand(targetUser.name + "'s alts were also banned from room " + room.id + ": " + alts.join(", "));
			for (var i = 0; i < alts.length; ++i) {
				var altId = toId(alts[i]);
				this.add('|unlink|' + altId);
				room.bannedUsers[altId] = true;
			}
		}
		this.add('|unlink|' + targetUser.userid);
		targetUser.leaveRoom(room.id);
	},

	roomunban: function(target, room, user, connection) {
		if (!target) return this.parse('/help roomunban');

		target = this.splitTarget(target, true);
		var targetUser = this.targetUser;
		var name = this.targetUsername;
		var userid = toId(name);

		if (!userid || !targetUser) return this.sendReply("User '" + name + "' does not exist.");
		if (!this.can('ban', targetUser, room)) return false;
		if (!room.bannedUsers || !room.bannedIps) {
			return this.sendReply("Room bans are not meant to be used in room " + room.id + ".");
		}
		if (room.bannedUsers[userid]) delete room.bannedUsers[userid];
		for (var ip in targetUser.ips) {
			if (room.bannedIps[ip]) delete room.bannedIps[ip];
		}
		targetUser.popup(user.name + " has unbanned you from the room " + room.id + ".");
		this.addModCommand(targetUser.name + " was unbanned from room " + room.id + " by " + user.name + ".");
		var alts = targetUser.getAlts();
		if (alts.length) {
			this.addModCommand(targetUser.name + "'s alts were also unbanned from room " + room.id + ": " + alts.join(", "));
			for (var i = 0; i < alts.length; ++i) {
				var altId = toId(alts[i]);
				if (room.bannedUsers[altId]) delete room.bannedUsers[altId];
			}
		}
	},

	roomauth: function(target, room, user, connection) {
		if (!room.auth) return this.sendReply("/roomauth - This room isn't designed for per-room moderation and therefore has no auth list.");
		var buffer = [];
		for (var u in room.auth) {
			buffer.push(room.auth[u] + u);
		}
		if (buffer.length > 0) {
			buffer = buffer.join(", ");
		} else {
			buffer = "This room has no auth.";
		}
		connection.popup(buffer);
	},

	leave: 'part',
	part: function(target, room, user, connection) {
		if (room.id === 'global') return false;
		var targetRoom = Rooms.get(target);
		if (target && !targetRoom) {
			return this.sendReply("The room '" + target + "' does not exist.");
		}
		user.leaveRoom(targetRoom || room, connection);
	},

	/*********************************************************
	 * Moderating: Punishments
	 *********************************************************/

	kick: 'warn',
	k: 'warn',
	warn: function(target, room, user) {
		if (!target) return this.parse('/help warn');

		target = this.splitTarget(target);
		var targetUser = this.targetUser;
		if (!targetUser || !targetUser.connected) {
			return this.sendReply("User " + this.targetUsername + " not found.");
		}
		if (room.isPrivate && room.auth) {
			return this.sendReply("You can't warn here: This is a privately-owned room not subject to global rules.");
		}
		if (target.length > MAX_REASON_LENGTH) {
			return this.sendReply("The reason is too long. It cannot exceed " + MAX_REASON_LENGTH + " characters.");
		}
		if (!this.can('warn', targetUser, room)) return false;

		this.addModCommand(targetUser.name + " was warned by " + user.name + "." + (target ? " (" + target + ")" : ""));
		targetUser.send('|c|~|/warn ' + target);
		this.add('|unlink|' + targetUser.userid);
	},

	redirect: 'redir',
	redir: function (target, room, user, connection) {
		if (!target) return this.parse('/help redirect');
		target = this.splitTarget(target);
		var targetUser = this.targetUser;
		var targetRoom = Rooms.get(target) || Rooms.get(toId(target));
		if (!targetRoom) {
			return this.sendReply("The room '" + target + "' does not exist.");
		}
		if (!this.can('redirect', targetUser, room) || !this.can('redirect', targetUser, targetRoom)) return false;
		if (!targetUser || !targetUser.connected) {
			return this.sendReply("User " + this.targetUsername + " not found.");
		}
		if (Rooms.rooms[targetRoom.id].users[targetUser.userid]) {
			return this.sendReply("User " + targetUser.name + " is already in the room " + target + "!");
		}
		if (!Rooms.rooms[room.id].users[targetUser.userid]) {
			return this.sendReply("User " + this.targetUsername + " is not in the room " + room.id + ".");
		}
		if (targetUser.joinRoom(target) === false) return this.sendReply("User " + targetUser.name + " could not be joined to room " + target + ". They could be banned from the room.");
		var roomName = (targetRoom.isPrivate)? "a private room" : "room " + targetRoom.title;
		this.addModCommand(targetUser.name + " was redirected to " + roomName + " by " + user.name + ".");
		targetUser.leaveRoom(room);
	},

	m: 'mute',
	mute: function(target, room, user) {
		if (!target) return this.parse('/help mute');

		target = this.splitTarget(target);
		var targetUser = this.targetUser;
		if (!targetUser) {
			return this.sendReply("User " + this.targetUsername + " not found.");
		}
		if (target.length > MAX_REASON_LENGTH) {
			return this.sendReply("The reason is too long. It cannot exceed " + MAX_REASON_LENGTH + " characters.");
		}
		if (!this.can('mute', targetUser, room)) return false;
		if (targetUser.mutedRooms[room.id] || targetUser.locked || !targetUser.connected) {
			var problem = " but was already " + (!targetUser.connected ? "offline" : targetUser.locked ? "locked" : "muted");
			if (!target) {
				return this.privateModCommand("(" + targetUser.name + " would be muted by " + user.name + problem + ".)");
			}
			return this.addModCommand(targetUser.name + " would be muted by " + user.name + problem + "." + (target ? " (" + target + ")" : ""));
		}

		targetUser.popup(user.name + " has muted you for 7 minutes. " + target);
		this.addModCommand(targetUser.name + " was muted by " + user.name + " for 7 minutes." + (target ? " (" + target + ")" : ""));
		var alts = targetUser.getAlts();
		if (alts.length) this.addModCommand(targetUser.name + "'s alts were also muted: " + alts.join(", "));
		this.add('|unlink|' + targetUser.userid);

		targetUser.mute(room.id, 7*60*1000);
	},

	hm: 'hourmute',
	hourmute: function(target, room, user) {
		if (!target) return this.parse('/help hourmute');

		target = this.splitTarget(target);
		var targetUser = this.targetUser;
		if (!targetUser) {
			return this.sendReply("User " + this.targetUsername + " not found.");
		}
		if (target.length > MAX_REASON_LENGTH) {
			return this.sendReply("The reason is too long. It cannot exceed " + MAX_REASON_LENGTH + " characters.");
		}
		if (!this.can('mute', targetUser, room)) return false;

		if (((targetUser.mutedRooms[room.id] && (targetUser.muteDuration[room.id]||0) >= 50*60*1000) || targetUser.locked) && !target) {
			var problem = " but was already " + (!targetUser.connected ? "offline" : targetUser.locked ? "locked" : "muted");
			return this.privateModCommand("(" + targetUser.name + " would be muted by " + user.name + problem + ".)");
		}

		targetUser.popup(user.name + " has muted you for 60 minutes. " + target);
		this.addModCommand(targetUser.name + " was muted by " + user.name + " for 60 minutes." + (target ? " (" + target + ")" : ""));
		var alts = targetUser.getAlts();
		if (alts.length) this.addModCommand(targetUser.name + "'s alts were also muted: " + alts.join(", "));
		this.add('|unlink|' + targetUser.userid);

		targetUser.mute(room.id, 60*60*1000, true);
	},

	um: 'unmute',
	unmute: function(target, room, user) {
		if (!target) return this.parse('/help unmute');
		var targetUser = Users.get(target);
		if (!targetUser) {
			return this.sendReply("User " + target + " not found.");
		}
		if (!this.can('mute', targetUser, room)) return false;

		if (!targetUser.mutedRooms[room.id]) {
			return this.sendReply(targetUser.name + " isn't muted.");
		}

		this.addModCommand(targetUser.name + " was unmuted by " + user.name + ".");

		targetUser.unmute(room.id);
	},

	l: 'lock',
	ipmute: 'lock',
	lock: function(target, room, user) {
		if (!target) return this.parse('/help lock');

		target = this.splitTarget(target);
		var targetUser = this.targetUser;
		if (!targetUser) {
			return this.sendReply("User " + this.targetUser + " not found.");
		}
		if (target.length > MAX_REASON_LENGTH) {
			return this.sendReply("The reason is too long. It cannot exceed " + MAX_REASON_LENGTH + " characters.");
		}
		if (!this.can('lock', targetUser)) return false;

		if ((targetUser.locked || Users.checkBanned(targetUser.latestIp)) && !target) {
			var problem = " but was already " + (targetUser.locked ? "locked" : "banned");
			return this.privateModCommand("(" + targetUser.name + " would be locked by " + user.name + problem + ".)");
		}

		targetUser.popup(user.name + " has locked you from talking in chats, battles, and PMing regular users.\n\n" + target + "\n\nIf you feel that your lock was unjustified, you can still PM staff members (" + Users.getGroupsThatCan('lock', user).join(", ") + ") to discuss it.");

		this.addModCommand(targetUser.name + " was locked from talking by " + user.name + "." + (target ? " (" + target + ")" : ""));
		var alts = targetUser.getAlts();
		if (alts.length) this.addModCommand(targetUser.name + "'s alts were also locked: " + alts.join(", "));
		this.add('|unlink|' + targetUser.userid);

		targetUser.lock();
	},

	unlock: function(target, room, user) {
		if (!target) return this.parse('/help unlock');
		if (!this.can('lock')) return false;

		var unlocked = Users.unlock(target);

		if (unlocked) {
			var names = Object.keys(unlocked);
			this.addModCommand(names.join(", ") + " " +
				((names.length > 1) ? "were" : "was") +
				" unlocked by " + user.name + ".");
		} else {
			this.sendReply("User " + target + " is not locked.");
		}
	},

	b: 'ban',
	ban: function(target, room, user) {
		if (!target) return this.parse('/help ban');

		target = this.splitTarget(target);
		var targetUser = this.targetUser;
		if (!targetUser) {
			return this.sendReply("User " + this.targetUsername + " not found.");
		}
		if (target.length > MAX_REASON_LENGTH) {
			return this.sendReply("The reason is too long. It cannot exceed " + MAX_REASON_LENGTH + " characters.");
		}
		if (!this.can('ban', targetUser)) return false;

		if (Users.checkBanned(targetUser.latestIp) && !target && !targetUser.connected) {
			var problem = " but was already banned";
			return this.privateModCommand("(" + targetUser.name + " would be banned by " + user.name + problem + ".)");
		}

		targetUser.popup(user.name + " has banned you." + (config.appealUri ? (" If you feel that your banning was unjustified you can appeal the ban:\n" + config.appealUri) : "") + "\n\n" + target);

		this.addModCommand(targetUser.name + " was banned by " + user.name + "." + (target ? " (" + target + ")" : ""), " (" + targetUser.latestIp + ")");
		var alts = targetUser.getAlts();
		if (alts.length) {
			this.addModCommand(targetUser.name + "'s alts were also banned: " + alts.join(", "));
			for (var i = 0; i < alts.length; ++i) {
				this.add('|unlink|' + toId(alts[i]));
			}
		}

		this.add('|unlink|' + targetUser.userid);
		targetUser.ban();
	},

	unban: function(target, room, user) {
		if (!target) return this.parse('/help unban');
		if (!this.can('ban')) return false;

		var name = Users.unban(target);

		if (name) {
			this.addModCommand(name + " was unbanned by " + user.name + ".");
		} else {
			this.sendReply("User " + target + " is not banned.");
		}
	},

	unbanall: function(target, room, user) {
		if (!this.can('ban')) return false;
		// we have to do this the hard way since it's no longer a global
		for (var i in Users.bannedIps) {
			delete Users.bannedIps[i];
		}
		for (var i in Users.lockedIps) {
			delete Users.lockedIps[i];
		}
		this.addModCommand("All bans and locks have been lifted by " + user.name + ".");
	},

	banip: function(target, room, user) {
		target = target.trim();
		if (!target) {
			return this.parse('/help banip');
		}
		if (!this.can('rangeban')) return false;

		Users.bannedIps[target] = '#ipban';
		this.addModCommand(user.name + " temporarily banned the " + (target.charAt(target.length-1)==="*"?"IP range":"IP") + ": " + target);
	},

	unbanip: function(target, room, user) {
		target = target.trim();
		if (!target) {
			return this.parse('/help unbanip');
		}
		if (!this.can('rangeban')) return false;
		if (!Users.bannedIps[target]) {
			return this.sendReply(target + " is not a banned IP or IP range.");
		}
		delete Users.bannedIps[target];
		this.addModCommand(user.name + " unbanned the " + (target.charAt(target.length-1)==="*"?"IP range":"IP") + ": " + target);
	},

	/*********************************************************
	 * Moderating: Other
	 *********************************************************/

	modnote: function(target, room, user, connection, cmd) {
		if (!target) return this.parse('/help note');
		if (target.length > MAX_REASON_LENGTH) {
			return this.sendReply("The note is too long. It cannot exceed " + MAX_REASON_LENGTH + " characters.");
		}
		if (!this.can('staff', room)) return false;
		return this.privateModCommand("(" + user.name + " notes: " + target + ")");
	},

	demote: 'promote',
	promote: function(target, room, user, connection, cmd) {
		if (!target) return this.parse('/help promote');

		target = this.splitTarget(target, true);
		var targetUser = this.targetUser;
		var userid = toUserid(this.targetUsername);
		var name = targetUser ? targetUser.name : this.targetUsername;

		if (!userid) return this.parse('/help promote');

		var currentGroup = (targetUser && targetUser.group) || Users.usergroups[userid];
		if (!config.groups.global[currentGroup]) {
			currentGroup = config.groups.default.global;
		}

		var nextGroup = config.groups.default.global;
		if (target !== 'deauth') {
			var isDemote = cmd === 'demote';
			var nextGroupRank = config.groups.bySymbol[currentGroup].globalRank + (isDemote ? -1 : 1);
			nextGroup = target || config.groups.globalByRank[nextGroupRank] || (isDemote ? config.groups.default.global : config.groups.globalByRank.slice(-1)[0]);
		}
		if (!config.groups.bySymbol[nextGroup]) {
			return this.sendReply("Group '" + nextGroup + "' does not exist.");
		}
		if (!config.groups.global[nextGroup]) {
			return this.sendReply("Group '" + nextGroup + "' does not exist as a global rank.");
		}

		var groupName = config.groups.bySymbol[nextGroup].name || "regular user";
		if (currentGroup === nextGroup) {
			return this.sendReply("User '" + name + "' is already a " + groupName);
		}
		if (!user.can('promote', currentGroup, room)) {
			return this.sendReply("/" + cmd + " - Access denied for removing " + (config.groups.bySymbol[currentGroup].name || "regular user") + ".");
		}
		if (!user.can('promote', nextGroup, room)) {
			return this.sendReply("/" + cmd + " - Access denied for giving " + groupName + ".");
		}

		if (!Users.setOfflineGroup(name, nextGroup)) {
			return this.sendReply("/promote - WARNING: This user is offline and could be unregistered. Use /forcepromote if you're sure you want to risk it.");
		}

		if (config.groups.bySymbol[nextGroup].globalRank < config.groups.bySymbol[currentGroup].globalRank) {
			this.privateModCommand("(" + name + " was demoted to " + groupName + " by " + user.name + ".)");
			if (targetUser) targetUser.popup("You were demoted to " + groupName + " by " + user.name + ".");
		} else {
			this.addModCommand(name + " was promoted to " + groupName + " by " + user.name + ".");
		}

		if (targetUser) targetUser.updateIdentity();
	},

	forcepromote: function(target, room, user) {
		// warning: never document this command in /help
		if (!this.can('forcepromote')) return false;
		target = this.splitTarget(target, true);
		var name = this.targetUsername;

		var nextGroupRank = config.groups.bySymbol[config.groups.default.global].globalRank + 1;
		var nextGroup = target || config.groups.globalByRank[nextGroupRank] || config.groups.globalByRank.slice(-1)[0];

		if (!Users.setOfflineGroup(name, nextGroup, true)) {
			return this.sendReply("/forcepromote - Don't forcepromote unless you have to.");
		}

		this.addModCommand(name + " was promoted to " + (config.groups.bySymbol[nextGroup].name || "regular user") + " by " + user.name + ".");
	},

	deauth: function(target, room, user) {
		return this.parse('/demote ' + target + ', deauth');
	},

	modchat: function(target, room, user) {
		if (!target) return this.sendReply("Moderated chat is currently set to: " + room.modchat);
		if (!this.can('modchat', room)) return false;

		var roomType = room.auth ? room.type + 'Room' : 'global';
		if (room.modchat && config.groups[roomType][room.modchat] && config.groups.bySymbol[room.modchat][roomType + 'Rank'] > 1 && !user.can('modchatall', room)) {
			return this.sendReply("/modchat - Access denied for removing a setting higher than " + config.groups[roomType + 'ByRank'][1] + ".");
		}

		target = target.toLowerCase();
		switch (target) {
		case 'off':
		case 'false':
		case 'no':
			room.modchat = false;
			break;
		case 'ac':
		case 'autoconfirmed':
			room.modchat = 'autoconfirmed';
			break;
		default:
			if (config.groups.byId[target]) target = config.groups.byId[target];
			if (!config.groups[roomType][target]) return this.parse('/help modchat');
			if (config.groups.bySymbol[target][roomType + 'Rank'] > 1 && !user.can('modchatall', room)) {
				return this.sendReply("/modchat - Access denied for setting higher than " + config.groups[roomType + 'ByRank'][1] + ".");
			}
			room.modchat = target;
			break;
		}
		if (!room.modchat) {
			this.add("|raw|<div class=\"broadcast-blue\"><b>Moderated chat was disabled!</b><br />Anyone may talk now.</div>");
		} else {
			var modchat = sanitize(room.modchat);
			this.add("|raw|<div class=\"broadcast-red\"><b>Moderated chat was set to " + modchat + "!</b><br />Only users of rank " + modchat + " and higher can talk.</div>");
		}
		this.logModCommand(user.name + " set modchat to " + room.modchat);
	},

	declare: function(target, room, user) {
		if (!target) return this.parse('/help declare');
		if (!this.can('declare', room)) return false;

		if (!this.canTalk()) return;

		this.add('|raw|<div class="broadcast-blue"><b>' + target + '</b></div>');
		this.logModCommand(user.name + " declared " + target);
	},

	gdeclare: 'globaldeclare',
	globaldeclare: function(target, room, user) {
		if (!target) return this.parse('/help globaldeclare');
		if (!this.can('gdeclare')) return false;

		for (var id in Rooms.rooms) {
			if (id !== 'global') Rooms.rooms[id].addRaw('<div class="broadcast-blue"><b>' + target + '</b></div>');
		}
		this.logModCommand(user.name + " globally declared " + target);
	},

	cdeclare: 'chatdeclare',
	chatdeclare: function(target, room, user) {
		if (!target) return this.parse('/help chatdeclare');
		if (!this.can('gdeclare')) return false;

		for (var id in Rooms.rooms) {
			if (id !== 'global') if (Rooms.rooms[id].type !== 'battle') Rooms.rooms[id].addRaw('<div class="broadcast-blue"><b>' + target + '</b></div>');
		}
		this.logModCommand(user.name + " globally declared (chat level) " + target);
	},

	wall: 'announce',
	announce: function(target, room, user) {
		if (!target) return this.parse('/help announce');

		if (!this.can('announce', room)) return false;

		target = this.canTalk(target);
		if (!target) return;

		return '/announce ' + target;
	},

	fr: 'forcerename',
	forcerename: function(target, room, user) {
		if (!target) return this.parse('/help forcerename');
		target = this.splitTarget(target);
		var targetUser = this.targetUser;
		if (!targetUser) {
			return this.sendReply("User " + this.targetUsername + " not found.");
		}
		if (!this.can('forcerename', targetUser)) return false;

		if (targetUser.userid === toUserid(this.targetUser)) {
			var entry = targetUser.name + " was forced to choose a new name by " + user.name + (target ? ": " + target: "");
			this.privateModCommand("(" + entry + ")");
			Rooms.global.cancelSearch(targetUser);
			targetUser.resetName();
			targetUser.send("|nametaken||" + user.name + " has forced you to change your name. " + target);
		} else {
			this.sendReply("User " + targetUser.name + " is no longer using that name.");
		}
	},

	frt: 'forcerenameto',
	forcerenameto: function(target, room, user) {
		if (!target) return this.parse('/help forcerenameto');
		target = this.splitTarget(target);
		var targetUser = this.targetUser;
		if (!targetUser) {
			return this.sendReply("User " + this.targetUsername + " not found.");
		}
		if (!target) {
			return this.sendReply("No new name was specified.");
		}
		if (!this.can('forcerenameto', targetUser)) return false;

		if (targetUser.userid === toUserid(this.targetUser)) {
			var entry = targetUser.name + " was forcibly renamed to " + target + " by " + user.name + ".";
			this.privateModCommand("(" + entry + ")");
			targetUser.forceRename(target, null, true);
		} else {
			this.sendReply("User " + targetUser.name + " is no longer using that name.");
		}
	},

	modlog: function(target, room, user, connection) {
		var lines = 0;
		// Specific case for modlog command. Room can be indicated with a comma, lines go after the comma.
		// Otherwise, the text is defaulted to text search in current room's modlog.
		var roomId = room.id;
		var roomLogs = {};

		if (target.indexOf(',') > -1) {
			var targets = target.split(',');
			target = targets[1].trim();
			roomId = toId(targets[0]) || room.id;
		}

		// Let's check the number of lines to retrieve or if it's a word instead
		if (!target.match('[^0-9]')) {
			lines = parseInt(target || 15, 10);
			if (lines > 100) lines = 100;
		}
		var wordSearch = (!lines || lines < 0);

		// Control if we really, really want to check all modlogs for a word.
		var roomNames = '';
		var filename = '';
		var command = '';
		if (roomId === 'all' && wordSearch) {
			if (!this.can('modlog')) return;
			roomNames = 'all rooms';
			// Get a list of all the rooms
			var fileList = fs.readdirSync('logs/modlog');
			for (var i=0; i<fileList.length; ++i) {
				filename += 'logs/modlog/' + fileList[i] + ' ';
			}
		} else {
			if (!this.can('modlog', Rooms.get(roomId))) return;
			roomNames = 'the room ' + roomId;
			filename = 'logs/modlog/modlog_' + roomId + '.txt';
		}

		// Seek for all input rooms for the lines or text
		command = 'tail -' + lines + ' ' + filename;
		var grepLimit = 100;
		if (wordSearch) { // searching for a word instead
			if (target.match(/^["']. + ["']$/)) target = target.substring(1,target.length-1);
			command = "awk '{print NR,$0}' " + filename + " | sort -nr | cut -d' ' -f2- | grep -m" + grepLimit + " -i '" + target.replace(/\\/g,'\\\\\\\\').replace(/["'`]/g,'\'\\$&\'').replace(/[\{\}\[\]\(\)\$\^\.\?\ + \-\*]/g,'[$&]') + "'";
		}

		// Execute the file search to see modlog
		require('child_process').exec(command, function(error, stdout, stderr) {
			if (error && stderr) {
				connection.popup("/modlog empty on " + roomNames + " or erred - modlog does not support Windows");
				console.log("/modlog error: " + error);
				return false;
			}
			if (lines) {
				if (!stdout) {
					connection.popup("The modlog is empty. (Weird.)");
				} else {
					connection.popup("Displaying the last " + lines + " lines of the Moderator Log of " + roomNames + ":\n\n" + stdout);
				}
			} else {
				if (!stdout) {
					connection.popup("No moderator actions containing '" + target + "' were found on " + roomNames + ".");
				} else {
					connection.popup("Displaying the last " + grepLimit + " logged actions containing '" + target + "' on " + roomNames + ":\n\n" + stdout);
				}
			}
		});
	},

	bw: 'banword',
	banword: function(target, room, user) {
		if (!this.can('banword')) return false;
		target = toId(target);
		if (!target) {
			return this.sendReply("Specify a word or phrase to ban.");
		}
		Users.addBannedWord(target);
		this.sendReply("Added '" + target + "' to the list of banned words.");
	},

	ubw: 'unbanword',
	unbanword: function(target, room, user) {
		if (!this.can('banword')) return false;
		target = toId(target);
		if (!target) {
			return this.sendReply("Specify a word or phrase to unban.");
		}
		Users.removeBannedWord(target);
		this.sendReply("Removed '" + target + "' from the list of banned words.");
	},

	/*********************************************************
	 * Server management commands
	 *********************************************************/

	hotpatch: function(target, room, user) {
		if (!target) return this.parse('/help hotpatch');
		if (!this.can('hotpatch')) return false;

		this.logEntry(user.name + " used /hotpatch " + target);

		if (target === 'chat' || target === 'commands') {

			try {
				CommandParser.uncacheTree('./command-parser.js');
				CommandParser = require('./command-parser.js');

				var runningTournaments = Tournaments.tournaments;
				CommandParser.uncacheTree('./tournaments/frontend.js');
				Tournaments = require('./tournaments/frontend.js');
				Tournaments.tournaments = runningTournaments;

<<<<<<< HEAD
				return this.sendReply('Chat commands have been hot-patched.');
=======
				return this.sendReply("Chat commands have been hot-patched.");
>>>>>>> 53754ec5
			} catch (e) {
				return this.sendReply("Something failed while trying to hotpatch chat: \n" + e.stack);
			}

		} else if (target === 'tournaments') {

			try {
				var runningTournaments = Tournaments.tournaments;
				CommandParser.uncacheTree('./tournaments/frontend.js');
				Tournaments = require('./tournaments/frontend.js');
				Tournaments.tournaments = runningTournaments;
				return this.sendReply("Tournaments have been hot-patched.");
			} catch (e) {
<<<<<<< HEAD
				return this.sendReply('Something failed while trying to hotpatch tournaments: \n' + e.stack);
=======
				return this.sendReply("Something failed while trying to hotpatch tournaments: \n" + e.stack);
>>>>>>> 53754ec5
			}

		} else if (target === 'battles') {

			/*Simulator.SimulatorProcess.respawn();
			return this.sendReply("Battles have been hotpatched. Any battles started after now will use the new code; however, in-progress battles will continue to use the old code.");*/
			return this.sendReply("Battle hotpatching is not supported with the single process hack.");

		} else if (target === 'formats') {
			/*try {
				// uncache the tools.js dependency tree
				CommandParser.uncacheTree('./tools.js');
				// reload tools.js
				Tools = require('./tools.js'); // note: this will lock up the server for a few seconds
				// rebuild the formats list
				Rooms.global.formatListText = Rooms.global.getFormatListText();
				// respawn validator processes
				TeamValidator.ValidatorProcess.respawn();
				// respawn simulator processes
				Simulator.SimulatorProcess.respawn();
				// broadcast the new formats list to clients
				Rooms.global.send(Rooms.global.formatListText);

				return this.sendReply("Formats have been hotpatched.");
			} catch (e) {
				return this.sendReply("Something failed while trying to hotpatch formats: \n" + e.stack);
			}*/
			return this.sendReply("Formats hotpatching is not supported with the single process hack.");

		} else if (target === 'learnsets') {
			try {
				// uncache the tools.js dependency tree
				CommandParser.uncacheTree('./tools.js');
				// reload tools.js
				Tools = require('./tools.js'); // note: this will lock up the server for a few seconds

				return this.sendReply("Learnsets have been hotpatched.");
			} catch (e) {
				return this.sendReply("Something failed while trying to hotpatch learnsets: \n" + e.stack);
			}

		}
		this.sendReply("Your hot-patch command was unrecognized.");
	},

	savelearnsets: function(target, room, user) {
		if (!this.can('hotpatch')) return false;
		fs.writeFile('data/learnsets.js', 'exports.BattleLearnsets = ' + JSON.stringify(BattleLearnsets) + ";\n");
		this.sendReply("learnsets.js saved.");
	},

	disableladder: function(target, room, user) {
		if (!this.can('disableladder')) return false;
		if (LoginServer.disabled) {
			return this.sendReply("/disableladder - Ladder is already disabled.");
		}
		LoginServer.disabled = true;
		this.logModCommand("The ladder was disabled by " + user.name + ".");
		this.add("|raw|<div class=\"broadcast-red\"><b>Due to high server load, the ladder has been temporarily disabled</b><br />Rated games will no longer update the ladder. It will be back momentarily.</div>");
	},

	enableladder: function(target, room, user) {
		if (!this.can('disableladder')) return false;
		if (!LoginServer.disabled) {
			return this.sendReply("/enable - Ladder is already enabled.");
		}
		LoginServer.disabled = false;
		this.logModCommand("The ladder was enabled by " + user.name + ".");
		this.add("|raw|<div class=\"broadcast-green\"><b>The ladder is now back.</b><br />Rated games will update the ladder now.</div>");
	},

	lockdown: function(target, room, user) {
		if (!this.can('lockdown')) return false;

		Rooms.global.lockdown = true;
		for (var id in Rooms.rooms) {
			if (id !== 'global') Rooms.rooms[id].addRaw("<div class=\"broadcast-red\"><b>The server is restarting soon.</b><br />Please finish your battles quickly. No new battles can be started until the server resets in a few minutes.</div>");
			if (Rooms.rooms[id].requestKickInactive && !Rooms.rooms[id].battle.ended) Rooms.rooms[id].requestKickInactive(user, true);
		}

		this.logEntry(user.name + " used /lockdown");

	},

	endlockdown: function(target, room, user) {
		if (!this.can('lockdown')) return false;

		if (!Rooms.global.lockdown) {
			return this.sendReply("We're not under lockdown right now.");
		}
		Rooms.global.lockdown = false;
		for (var id in Rooms.rooms) {
			if (id !== 'global') Rooms.rooms[id].addRaw("<div class=\"broadcast-green\"><b>The server shutdown was canceled.</b></div>");
		}

		this.logEntry(user.name + " used /endlockdown");

	},

	emergency: function(target, room, user) {
		if (!this.can('lockdown')) return false;

		if (config.emergency) {
			return this.sendReply("We're already in emergency mode.");
		}
		config.emergency = true;
		for (var id in Rooms.rooms) {
			if (id !== 'global') Rooms.rooms[id].addRaw("<div class=\"broadcast-red\">The server has entered emergency mode. Some features might be disabled or limited.</div>");
		}

		this.logEntry(user.name + " used /emergency");
	},

	endemergency: function(target, room, user) {
		if (!this.can('lockdown')) return false;

		if (!config.emergency) {
			return this.sendReply("We're not in emergency mode.");
		}
		config.emergency = false;
		for (var id in Rooms.rooms) {
			if (id !== 'global') Rooms.rooms[id].addRaw("<div class=\"broadcast-green\"><b>The server is no longer in emergency mode.</b></div>");
		}

		this.logEntry(user.name + " used /endemergency");
	},

	kill: function(target, room, user) {
		if (!this.can('lockdown')) return false;

		if (!Rooms.global.lockdown) {
			return this.sendReply("For safety reasons, /kill can only be used during lockdown.");
		}

		if (CommandParser.updateServerLock) {
			return this.sendReply("Wait for /updateserver to finish before using /kill.");
		}

		/*for (var i in Sockets.workers) {
			Sockets.workers[i].kill();
		}*/

		if (!room.destroyLog) {
			process.exit();
			return;
		}
		room.destroyLog(function() {
			room.logEntry(user.name + " used /kill");
		}, function() {
			process.exit();
		});

		// Just in the case the above never terminates, kill the process
		// after 10 seconds.
		setTimeout(function() {
			process.exit();
		}, 10000);
	},

	loadbanlist: function(target, room, user, connection) {
		if (!this.can('hotpatch')) return false;

		connection.sendTo(room, "Loading ipbans.txt...");
		fs.readFile('config/ipbans.txt', function (err, data) {
			if (err) return;
			data = ('' + data).split('\n');
			var rangebans = [];
			for (var i=0; i<data.length; ++i) {
				var line = data[i].split('#')[0].trim();
				if (!line) continue;
				if (line.indexOf('/') >= 0) {
					rangebans.push(line);
				} else if (line && !Users.bannedIps[line]) {
					Users.bannedIps[line] = '#ipban';
				}
			}
			Users.checkRangeBanned = Cidr.checker(rangebans);
			connection.sendTo(room, "ibans.txt has been reloaded.");
		});
	},

	refreshpage: function(target, room, user) {
		if (!this.can('refreshpage')) return false;
		Rooms.global.send('|refresh|');
		this.logEntry(user.name + " used /refreshpage");
	},

	updateserver: function(target, room, user, connection) {
		if (!this.can('hotpatch')) return false;

		if (CommandParser.updateServerLock) {
			return this.sendReply("/updateserver - Another update is already in progress.");
		}

		CommandParser.updateServerLock = true;

		var logQueue = [];
		logQueue.push(user.name + " used /updateserver");

		connection.sendTo(room, "updating...");

		var exec = require('child_process').exec;
		exec('git diff-index --quiet HEAD --', function(error) {
			var cmd = 'git pull --rebase';
			if (error) {
				if (error.code === 1) {
					// The working directory or index have local changes.
					cmd = 'git stash && ' + cmd + ' && git stash pop';
				} else {
					// The most likely case here is that the user does not have
					// `git` on the PATH (which would be error.code === 127).
					connection.sendTo(room, "" + error);
					logQueue.push("" + error);
					logQueue.forEach(function(line) {
						room.logEntry(line);
					});
					CommandParser.updateServerLock = false;
					return;
				}
			}
			var entry = "Running `" + cmd + "`";
			connection.sendTo(room, entry);
			logQueue.push(entry);
			exec(cmd, function(error, stdout, stderr) {
				("" + stdout + stderr).split("\n").forEach(function(s) {
					connection.sendTo(room, s);
					logQueue.push(s);
				});
				logQueue.forEach(function(line) {
					room.logEntry(line);
				});
				CommandParser.updateServerLock = false;
			});
		});
	},

	crashfixed: function(target, room, user) {
		if (!Rooms.global.lockdown) {
			return this.sendReply('/crashfixed - There is no active crash.');
		}
		if (!this.can('hotpatch')) return false;

		Rooms.global.lockdown = false;
		if (Rooms.lobby) {
			Rooms.lobby.modchat = false;
			Rooms.lobby.addRaw("<div class=\"broadcast-green\"><b>We fixed the crash without restarting the server!</b><br />You may resume talking in the lobby and starting new battles.</div>");
		}
		this.logEntry(user.name + " used /crashfixed");
	},

	bash: function(target, room, user, connection) {
		if (!user.hasConsoleAccess(connection)) {
			return this.sendReply("/bash - Access denied.");
		}

		var exec = require('child_process').exec;
		exec(target, function(error, stdout, stderr) {
			connection.sendTo(room, ("" + stdout + stderr));
		});
	},

	eval: function(target, room, user, connection, cmd, message) {
		if (!user.hasConsoleAccess(connection)) {
			return this.sendReply("/eval - Access denied.");
		}
		if (!this.canBroadcast()) return;

		if (!this.broadcasting) this.sendReply('||>> ' + target);
		try {
			var battle = room.battle;
			var me = user;
			this.sendReply('||<< ' + eval(target));
		} catch (e) {
			this.sendReply('||<< error: ' + e.message);
			var stack = '||' + ('' + e.stack).replace(/\n/g,'\n||');
			connection.sendTo(room, stack);
		}
	},

	evalbattle: function(target, room, user, connection, cmd, message) {
		if (!user.hasConsoleAccess(connection)) {
			return this.sendReply("/evalbattle - Access denied.");
		}
		if (!this.canBroadcast()) return;
		if (!room.battle) {
			return this.sendReply("/evalbattle - This isn't a battle room.");
		}

		room.battle.send('eval', target.replace(/\n/g, '\f'));
	},

	/*********************************************************
	 * Battle commands
	 *********************************************************/

	concede: 'forfeit',
	surrender: 'forfeit',
	forfeit: function(target, room, user) {
		if (!room.battle) {
			return this.sendReply("There's nothing to forfeit here.");
		}
		if (!room.forfeit(user)) {
			return this.sendReply("You can't forfeit this battle.");
		}
	},

	savereplay: function(target, room, user, connection) {
		if (!room || !room.battle) return;
		var logidx = 2; // spectator log (no exact HP)
		if (room.battle.ended) {
			// If the battle is finished when /savereplay is used, include
			// exact HP in the replay log.
			logidx = 3;
		}
		var data = room.getLog(logidx).join("\n");
		var datahash = crypto.createHash('md5').update(data.replace(/[^(\x20-\x7F)] + /g,'')).digest('hex');

		LoginServer.request('prepreplay', {
			id: room.id.substr(7),
			loghash: datahash,
			p1: room.p1.name,
			p2: room.p2.name,
			format: room.format
		}, function(success) {
			if (success && success.errorip) {
				connection.popup("This server's request IP " + success.errorip + " is not a registered server.");
				return;
			}
			connection.send('|queryresponse|savereplay|' + JSON.stringify({
				log: data,
				id: room.id.substr(7)
			}));
		});
	},

	mv: 'move',
	attack: 'move',
	move: function(target, room, user) {
		if (!room.decision) return this.sendReply("You can only do this in battle rooms.");

		room.decision(user, 'choose', 'move ' + target);
	},

	sw: 'switch',
	switch: function(target, room, user) {
		if (!room.decision) return this.sendReply("You can only do this in battle rooms.");

		room.decision(user, 'choose', 'switch ' + parseInt(target,10));
	},

	choose: function(target, room, user) {
		if (!room.decision) return this.sendReply("You can only do this in battle rooms.");

		room.decision(user, 'choose', target);
	},

	undo: function(target, room, user) {
		if (!room.decision) return this.sendReply("You can only do this in battle rooms.");

		room.decision(user, 'undo', target);
	},

	team: function(target, room, user) {
		if (!room.decision) return this.sendReply("You can only do this in battle rooms.");

		room.decision(user, 'choose', 'team ' + target);
	},

	joinbattle: function(target, room, user) {
		if (!room.joinBattle) return this.sendReply("You can only do this in battle rooms.");
		if (!user.can('joinbattle', room)) {
			var requiredGroupId = config.groups.bySymbol[Users.getGroupsThatCan('joinbattle', room)[0]].id;
			return this.popupReply("You must be a room" + requiredGroupId + " to join a battle you didn't start. Ask a player to use /room" + requiredGroupId + " on you to join this battle.");
		}

		room.joinBattle(user);
	},

	partbattle: 'leavebattle',
	leavebattle: function(target, room, user) {
		if (!room.leaveBattle) return this.sendReply("You can only do this in battle rooms.");

		room.leaveBattle(user);
	},

	kickbattle: function(target, room, user) {
		if (!room.leaveBattle) return this.sendReply("You can only do this in battle rooms.");

		target = this.splitTarget(target);
		var targetUser = this.targetUser;
		if (!targetUser || !targetUser.connected) {
			return this.sendReply("User " + this.targetUsername + " not found.");
		}
		if (!this.can('kick', targetUser)) return false;

		if (room.leaveBattle(targetUser)) {
			this.addModCommand(targetUser.name + " was kicked from a battle by " + user.name + (target ? " (" + target + ")" : ""));
		} else {
			this.sendReply("/kickbattle - User isn't in battle.");
		}
	},

	kickinactive: function(target, room, user) {
		if (room.requestKickInactive) {
			room.requestKickInactive(user);
		} else {
			this.sendReply("You can only kick inactive players from inside a room.");
		}
	},

	timer: function(target, room, user) {
		target = toId(target);
		if (room.requestKickInactive) {
			if (target === 'off' || target === 'false' || target === 'stop') {
				room.stopKickInactive(user, user.can('timer'));
			} else if (target === 'on' || target === 'true' || !target) {
				room.requestKickInactive(user, user.can('timer'));
			} else {
				this.sendReply("'" + target + "' is not a recognized timer state.");
			}
		} else {
			this.sendReply("You can only set the timer from inside a room.");
		}
	},

	autotimer: 'forcetimer',
	forcetimer: function(target, room, user) {
		target = toId(target);
		if (!this.can('autotimer')) return;
		if (target === 'off' || target === 'false' || target === 'stop') {
			config.forceTimer = false;
			this.addModCommand("Forcetimer is now OFF: The timer is now opt-in. (set by "+user.name+")");
		} else if (target === 'on' || target === 'true' || !target) {
			config.forceTimer = true;
			this.addModCommand("Forcetimer is now ON: All battles will be timed. (set by "+user.name+")");
		} else {
			this.sendReply("'" + target + "' is not a recognized forcetimer setting.");
		}
	},

	forcetie: 'forcewin',
	forcewin: function(target, room, user) {
		if (!this.can('forcewin')) return false;
		if (!room.battle) {
			this.sendReply("/forcewin - This is not a battle room.");
			return false;
		}

		room.battle.endType = 'forced';
		if (!target) {
			room.battle.tie();
			this.logModCommand(user.name + " forced a tie.");
			return false;
		}
		target = Users.get(target);
		if (target) target = target.userid;
		else target = '';

		if (target) {
			room.battle.win(target);
			this.logModCommand(user.name + " forced a win for " + target + ".");
		}

	},

	/*********************************************************
	 * Challenging and searching commands
	 *********************************************************/

	cancelsearch: 'search',
	search: function(target, room, user) {
		if (target) {
			if (config.modchat.pm) {
				var userGroup = user.group;
				if (config.groups.bySymbol[userGroup].globalRank < config.groups.bySymbol[config.modchat.pm].globalRank) {
					var groupName = config.groups.bySymbol[config.modchat.pm].name || config.modchat.pm;
					this.popupReply("Because moderated chat is set, you must be of rank " + groupName + " or higher to search for a battle.");
					return false;
				}
			}
			Rooms.global.searchBattle(user, target);
		} else {
			Rooms.global.cancelSearch(user);
		}
	},

	chall: 'challenge',
	challenge: function(target, room, user, connection) {
		target = this.splitTarget(target);
		var targetUser = this.targetUser;
		if (!targetUser || !targetUser.connected) {
			return this.popupReply("The user '" + this.targetUsername + "' was not found.");
		}
		if (targetUser.blockChallenges && !user.can('bypassblocks', targetUser)) {
			return this.popupReply("The user '" + this.targetUsername + "' is not accepting challenges right now.");
		}
		if (config.modchat.pm) {
			var userGroup = user.group;
			if (config.groups.bySymbol[userGroup].globalRank < config.groups.bySymbol[config.modchat.pm].globalRank) {
				var groupName = config.groups.bySymbol[config.modchat.pm].name || config.modchat.pm;
				this.popupReply("Because moderated chat is set, you must be of rank " + groupName + " or higher to challenge users.");
				return false;
			}
		}
		user.prepBattle(target, 'challenge', connection, function (result) {
			if (result) user.makeChallenge(targetUser, target);
		});
	},

	away: 'blockchallenges',
	idle: 'blockchallenges',
	blockchallenges: function(target, room, user) {
		user.blockChallenges = true;
		this.sendReply("You are now blocking all incoming challenge requests.");
	},

	back: 'allowchallenges',
	allowchallenges: function(target, room, user) {
		user.blockChallenges = false;
		this.sendReply("You are available for challenges from now on.");
	},

	cchall: 'cancelChallenge',
	cancelchallenge: function(target, room, user) {
		user.cancelChallengeTo(target);
	},

	accept: function(target, room, user, connection) {
		var userid = toUserid(target);
		var format = '';
		if (user.challengesFrom[userid]) format = user.challengesFrom[userid].format;
		if (!format) {
			this.popupReply(target + " cancelled their challenge before you could accept it.");
			return false;
		}
		user.prepBattle(format, 'challenge', connection, function (result) {
			if (result) user.acceptChallengeFrom(userid);
		});
	},

	reject: function(target, room, user) {
		user.rejectChallengeFrom(toUserid(target));
	},

	saveteam: 'useteam',
	utm: 'useteam',
	useteam: function(target, room, user) {
		user.team = target;
	},

	/*********************************************************
	 * Low-level
	 *********************************************************/

	cmd: 'query',
	query: function(target, room, user, connection) {
		// Avoid guest users to use the cmd errors to ease the app-layer attacks in emergency mode
		var trustable = (!config.emergency || (user.named && user.authenticated));
		if (config.emergency && ResourceMonitor.countCmd(connection.ip, user.name)) return false;
		var spaceIndex = target.indexOf(' ');
		var cmd = target;
		if (spaceIndex > 0) {
			cmd = target.substr(0, spaceIndex);
			target = target.substr(spaceIndex + 1);
		} else {
			target = '';
		}
		if (cmd === 'userdetails') {

			var targetUser = Users.get(target);
			if (!trustable || !targetUser) {
				connection.send('|queryresponse|userdetails|' + JSON.stringify({
					userid: toId(target),
					rooms: false
				}));
				return false;
			}
			var roomList = {};
			for (var i in targetUser.roomCount) {
				if (i==='global') continue;
				var targetRoom = Rooms.get(i);
				if (!targetRoom || targetRoom.isPrivate) continue;
				var roomData = {};
				if (targetRoom.battle) {
					var battle = targetRoom.battle;
					roomData.p1 = battle.p1?' ' + battle.p1:'';
					roomData.p2 = battle.p2?' ' + battle.p2:'';
				}
				roomList[i] = roomData;
			}
			if (!targetUser.roomCount['global']) roomList = false;
			var userdetails = {
				userid: targetUser.userid,
				avatar: targetUser.avatar,
				rooms: roomList
			};
			if (user.can('ip', targetUser)) {
				var ips = Object.keys(targetUser.ips);
				if (ips.length === 1) {
					userdetails.ip = ips[0];
				} else {
					userdetails.ips = ips;
				}
			}
			connection.send('|queryresponse|userdetails|' + JSON.stringify(userdetails));

		} else if (cmd === 'roomlist') {
			if (!trustable) return false;
			connection.send('|queryresponse|roomlist|' + JSON.stringify({
				rooms: Rooms.global.getRoomList(true)
			}));

		} else if (cmd === 'rooms') {
			if (!trustable) return false;
			connection.send('|queryresponse|rooms|' + JSON.stringify(
				Rooms.global.getRooms()
			));

		}
	},

	trn: function(target, room, user, connection) {
		var commaIndex = target.indexOf(',');
		var targetName = target;
		var targetAuth = false;
		var targetToken = '';
		if (commaIndex >= 0) {
			targetName = target.substr(0,commaIndex);
			target = target.substr(commaIndex + 1);
			commaIndex = target.indexOf(',');
			targetAuth = target;
			if (commaIndex >= 0) {
				targetAuth = !!parseInt(target.substr(0,commaIndex),10);
				targetToken = target.substr(commaIndex + 1);
			}
		}
		user.rename(targetName, targetToken, targetAuth, connection);
	},

};<|MERGE_RESOLUTION|>--- conflicted
+++ resolved
@@ -986,11 +986,7 @@
 				Tournaments = require('./tournaments/frontend.js');
 				Tournaments.tournaments = runningTournaments;
 
-<<<<<<< HEAD
-				return this.sendReply('Chat commands have been hot-patched.');
-=======
 				return this.sendReply("Chat commands have been hot-patched.");
->>>>>>> 53754ec5
 			} catch (e) {
 				return this.sendReply("Something failed while trying to hotpatch chat: \n" + e.stack);
 			}
@@ -1004,11 +1000,7 @@
 				Tournaments.tournaments = runningTournaments;
 				return this.sendReply("Tournaments have been hot-patched.");
 			} catch (e) {
-<<<<<<< HEAD
-				return this.sendReply('Something failed while trying to hotpatch tournaments: \n' + e.stack);
-=======
 				return this.sendReply("Something failed while trying to hotpatch tournaments: \n" + e.stack);
->>>>>>> 53754ec5
 			}
 
 		} else if (target === 'battles') {
