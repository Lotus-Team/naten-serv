--- conflicted
+++ resolved
@@ -406,8 +406,6 @@
 			this.add('rule', 'Moody Clause: Moody is banned');
 		}
 	},
-<<<<<<< HEAD
-=======
 	swaggerclause: {
 		effectType: 'Banlist',
 		name: 'Swagger Clause',
@@ -416,16 +414,11 @@
 			this.add('rule', 'Swagger Clause: Swagger is banned');
 		}
 	},
->>>>>>> 3092205d
 	batonpassclause: {
 		effectType: 'Banlist',
 		name: 'Baton Pass Clause',
 		onStart: function () {
-<<<<<<< HEAD
-			this.add('rule', 'Baton Pass Clause: Limit 3 pokemon knowing Baton Pass');
-=======
 			this.add('rule', 'Baton Pass Clause: Limit three Pokémon knowing Baton Pass');
->>>>>>> 3092205d
 		},
 		validateTeam: function (team, format) {
 			var problems = [];
@@ -433,11 +426,7 @@
 			for (var i = 0, l = team.length; i < l; i++) {
 				if (team[i].moves.indexOf('Baton Pass') > -1) BPcount++;
 				if (BPcount > 3) {
-<<<<<<< HEAD
-					problems.push("You are limited to 3 pokemon with the move Baton Pass by the Baton Pass Clause.");
-=======
 					problems.push("You are limited to three Pokémon with the move Baton Pass by the Baton Pass Clause.");
->>>>>>> 3092205d
 					break;
 				}
 			}
