--- conflicted
+++ resolved
@@ -318,13 +318,8 @@
 				var details = {
 					"Priority": move.priority,
 				};
-<<<<<<< HEAD
-				
-				if (move.secondary || move.secondaries) details["<font color=black>&#10003; Secondary Effect</font>"] = "";	
-=======
 
 				if (move.secondary || move.secondaries) details["<font color=black>&#10003; Secondary Effect</font>"] = "";
->>>>>>> 3092205d
 				if (move.isContact) details["<font color=black>&#10003; Contact</font>"] = "";
 				if (move.isBullet) details["<font color=black>&#10003; Bullet</font>"] = "";
 				if (move.isPulseMove) details["<font color=black>&#10003; Pulse</font>"] = "";
@@ -357,19 +352,11 @@
 					details["Natural Gift Type"] = item.naturalGift.type;
 					details["Natural Gift BP"] = item.naturalGift.basePower;
 				}
-<<<<<<< HEAD
 
 			} else {
 				var details = {};
 			}
 
-=======
-
-			} else {
-				var details = {};
-			}
-
->>>>>>> 3092205d
 			buffer += '|raw|<font size="1">' + Object.keys(details).map(function (detail) {
 				return '<font color=#585858>' + detail + (details[detail] !== '' ? ':</font> ' + details[detail] : '</font>');
 			}).join("&nbsp;|&ThickSpace;") + '</font>';
@@ -798,11 +785,7 @@
 
 	showtan: function (target, room, user) {
 		if (room.id !== 'showderp') return this.sendReply("The command '/showtan' was unrecognized. To send a message starting with '/showtan', type '//showtan'.");
-<<<<<<< HEAD
-		if (!this.can('modchat', null, room)) return;
-=======
 		if (!this.can('showtan', room)) return;
->>>>>>> 3092205d
 		target = this.splitTarget(target);
 		if (!this.targetUser) return this.sendReply('user not found');
 		if (!room.users[this.targetUser.userid]) return this.sendReply('not a showderper');
@@ -877,7 +860,6 @@
 			buffer += "- <a href=\"http://www.smogon.com/forums/forums/206/\">Other Metagames Forum</a><br />";
 			if (target !== 'all') {
 				buffer += "- <a href=\"http://www.smogon.com/forums/threads/3505031/\">Other Metagames Index</a><br />";
-<<<<<<< HEAD
 			}
 		}
 		if (target === 'all' || target === 'omofthemonth' || target === 'omotm' || target === 'month') {
@@ -886,28 +868,13 @@
 		}
 		if (target === 'all' || target === 'pokemonthrowback' || target === 'throwback') {
 			matched = true;
-=======
-				buffer += "- <a href=\"http://www.smogon.com/forums/threads/3507466/\">Sample teams for entering Other Metagames</a><br />";
-			}
-		}
-		if (target === 'all' || target === 'omofthemonth' || target === 'omotm' || target === 'month') {
-			matched = true;
-			buffer += "- <a href=\"http://www.smogon.com/forums/threads/3481155/\">OM of the Month</a><br />";
-		}
-		if (target === 'all' || target === 'pokemonthrowback' || target === 'throwback') {
-			matched = true;
->>>>>>> 3092205d
 			buffer += "- <a href=\"http://www.smogon.com/forums/threads/3510401/\">Pokémon Throwback</a><br />";
 		}
 		if (target === 'all' || target === 'balancedhackmons' || target === 'bh') {
 			matched = true;
 			buffer += "- <a href=\"http://www.smogon.com/forums/threads/3489849/\">Balanced Hackmons</a><br />";
 			if (target !== 'all') {
-<<<<<<< HEAD
-				buffer += "- <a href=\"http://www.smogon.com/forums/threads/3506502/\">Balanced Hackmons Viability Rankings / Threat List</a><br />";
-=======
 				buffer += "- <a href=\"http://www.smogon.com/forums/threads/3510149/\">Balanced Hackmons Threatlist</a><br />";
->>>>>>> 3092205d
 				buffer += "- <a href=\"http://www.smogon.com/forums/threads/3499973/\">Balanced Hackmons Mentoring Program</a><br />";
 			}
 		}
@@ -933,12 +900,9 @@
 		if (target === 'all' || target === 'stabmons') {
 			matched = true;
 			buffer += "- <a href=\"http://www.smogon.com/forums/threads/3493081/\">STABmons</a><br />";
-<<<<<<< HEAD
-=======
 			if (target !== 'all') {
 				buffer += "- <a href=\"http://www.smogon.com/forums/threads/3510465/\">STABmons Threatlist</a><br />";
 			}
->>>>>>> 3092205d
 		}
 		if (target === 'all' || target === 'skybattles' || target === 'skybattle') {
 			matched = true;
@@ -1430,11 +1394,7 @@
 
 	htmlbox: function (target, room, user) {
 		if (!target) return this.parse('/help htmlbox');
-<<<<<<< HEAD
-		if (!this.can('declare', null, room)) return;
-=======
 		if (!this.can('gdeclare', room)) return;
->>>>>>> 3092205d
 		if (!this.canHTML(target)) return;
 		if (!this.canBroadcast('!htmlbox')) return;
 
@@ -1486,16 +1446,7 @@
 		if (target === 'all' || target === 'data') {
 			matched = true;
 			this.sendReply("/data [pokemon/item/move/ability] - Get details on this pokemon/item/move/ability/nature.");
-<<<<<<< HEAD
-			this.sendReply("!data [pokemon/item/move/ability] - Show everyone these details. Requires: + % @ & ~");
-		}
-		if (target === 'all' || target === 'details' || target === 'dt') {
-			matched = true;
-			this.sendReply("/details [pokemon] - Get additional details on this pokemon/item/move/ability/nature.");
-			this.sendReply("!details [pokemon] - Show everyone these details. Requires: + % @ & ~");
-=======
 			this.sendReply("!data [pokemon/item/move/ability] - Show everyone these details. Requires: " + Users.getGroupsThatCan('broadcast', room).join(" "));
->>>>>>> 3092205d
 		}
 		if (target === 'all' || target === 'details' || target === 'dt') {
 			matched = true;
