/**
 * Commands
 * Pokemon Showdown - http://pokemonshowdown.com/
 *
 * These are commands. For instance, you can define the command 'whois'
 * here, then use it by typing /whois into Pokemon Showdown.
 *
 * A command can be in the form:
 *   ip: 'whois',
 * This is called an alias: it makes it so /ip does the same thing as
 * /whois.
 *
 * But to actually define a command, it's a function:
 *   birkal: function(target, room, user) {
 *     this.sendReply("It's not funny anymore.");
 *   },
 *
 * Commands are actually passed five parameters:
 *   function(target, room, user, connection, cmd, message)
 * Most of the time, you only need the first three, though.
 *
 * target = the part of the message after the command
 * room = the room object the message was sent to
 *   The room name is room.id
 * user = the user object that sent the message
 *   The user's name is user.name
 * connection = the connection that the message was sent from
 * cmd = the name of the command
 * message = the entire message sent by the user
 *
 * If a user types in "/msg zarel, hello"
 *   target = "zarel, hello"
 *   cmd = "msg"
 *   message = "/msg zarel, hello"
 *
 * Commands return the message the user should say. If they don't
 * return anything or return something falsy, the user won't say
 * anything.
 *
 * Commands have access to the following functions:
 *
 * this.sendReply(message)
 *   Sends a message back to the room the user typed the command into.
 *
 * this.sendReplyBox(html)
 *   Same as sendReply, but shows it in a box, and you can put HTML in
 *   it.
 *
 * this.popupReply(message)
 *   Shows a popup in the window the user typed the command into.
 *
 * this.add(message)
 *   Adds a message to the room so that everyone can see it.
 *   This is like this.sendReply, except everyone in the room gets it,
 *   instead of just the user that typed the command.
 *
 * this.send(message)
 *   Sends a message to the room so that everyone can see it.
 *   This is like this.add, except it's not logged, and users who join
 *   the room later won't see it in the log, and if it's a battle, it
 *   won't show up in saved replays.
 *   You USUALLY want to use this.add instead.
 *
 * this.logEntry(message)
 *   Log a message to the room's log without sending it to anyone. This
 *   is like this.add, except no one will see it.
 *
 * this.addModCommand(message)
 *   Like this.add, but also logs the message to the moderator log
 *   which can be seen with /modlog.
 *
 * this.logModCommand(message)
 *   Like this.addModCommand, except users in the room won't see it.
 *
 * this.can(permission)
 * this.can(permission, targetUser)
 *   Checks if the user has the permission to do something, or if a
 *   targetUser is passed, check if the user has permission to do
 *   it to that user. Will automatically give the user an "Access
 *   denied" message if the user doesn't have permission: use
 *   user.can() if you don't want that message.
 *
 *   Should usually be near the top of the command, like:
 *     if (!this.can('potd')) return false;
 *
 * this.canBroadcast()
 *   Signifies that a message can be broadcast, as long as the user
 *   has permission to. This will check to see if the user used
 *   "!command" instead of "/command". If so, it will check to see
 *   if the user has permission to broadcast (by default, voice + can),
 *   and return false if not. Otherwise, it will set it up so that
 *   this.sendReply and this.sendReplyBox will broadcast to the room
 *   instead of just the user that used the command.
 *
 *   Should usually be near the top of the command, like:
 *     if (!this.canBroadcast()) return false;
 *
 * this.canTalk()
 *   Checks to see if the user can speak in the room. Returns false
 *   if the user can't speak (is muted, the room has modchat on, etc),
 *   or true otherwise.
 *
 *   Should usually be near the top of the command, like:
 *     if (!this.canTalk()) return false;
 *
 * this.canTalk(message)
 *   Checks to see if the user can say the message. In addition to
 *   running the checks from this.canTalk(), it also checks to see if
 *   the message has any banned words or is too long. Returns the
 *   filtered message, or a falsy value if the user can't speak.
 *
 *   Should usually be near the top of the command, like:
 *     target = this.canTalk(target);
 *     if (!target) return false;
 *
 * this.parse(message)
 *   Runs the message as if the user had typed it in.
 *
 *   Mostly useful for giving help messages, like for commands that
 *   require a target:
 *     if (!target) return this.parse('/help msg');
 *
 *   After 10 levels of recursion (calling this.parse from a command
 *   called by this.parse from a command called by this.parse etc)
 *   we will assume it's a bug in your command and error out.
 *
 * this.targetUserOrSelf(target)
 *   If target is blank, returns the user that sent the message.
 *   Otherwise, returns the user with the username in target, or
 *   a falsy value if no user with that username exists.
 *
 * this.splitTarget(target)
 *   Splits a target in the form "user, message" into its
 *   constituent parts. Returns message, and sets this.targetUser to
 *   the user, and this.targetUsername to the username.
 *
 *   Remember to check if this.targetUser exists before going further.
 *
 * Unless otherwise specified, these functions will return undefined,
 * so you can return this.sendReply or something to send a reply and
 * stop the command there.
 *
 * @license MIT license
 */

var commands = exports.commands = {

	ip: 'whois',
	getip: 'whois',
	rooms: 'whois',
	altcheck: 'whois',
	alt: 'whois',
	alts: 'whois',
	getalts: 'whois',
	whois: function(target, room, user) {
		var targetUser = this.targetUserOrSelf(target);
		if (!targetUser) {
			return this.sendReply("User " + this.targetUsername + " not found.");
		}

		this.sendReply("User: " + targetUser.name);
		if (user.can('alts', targetUser)) {
			var alts = targetUser.getAlts();
			var output = Object.keys(targetUser.prevNames).join(", ");
			if (output) this.sendReply("Previous names: " + output);

			for (var j=0; j<alts.length; j++) {
				var targetAlt = Users.get(alts[j]);
				if (!targetAlt.named && !targetAlt.connected) continue;
				if (targetAlt.group === '~' && user.group !== '~') continue;

				this.sendReply("Alt: " + targetAlt.name);
				output = Object.keys(targetAlt.prevNames).join(", ");
				if (output) this.sendReply("Previous names: " + output);
			}
		}
		if (config.groups.bySymbol[targetUser.group] && config.groups.bySymbol[targetUser.group].name) {
			this.sendReply("Group: " + config.groups.bySymbol[targetUser.group].name + " (" + targetUser.group + ")");
		}
		if (targetUser.isSysop) {
			this.sendReply("(Pok\xE9mon Showdown System Operator)");
		}
		if (!targetUser.authenticated) {
			this.sendReply("(Unregistered)");
		}
		if (!this.broadcasting && (user.can('ip', targetUser) || user === targetUser)) {
			var ips = Object.keys(targetUser.ips);
			this.sendReply("IP" + ((ips.length > 1) ? "s" : "") + ": " + ips.join(", "));
		}
		var output = "In rooms: ";
		var first = true;
		for (var i in targetUser.roomCount) {
			if (i === 'global' || Rooms.get(i).isPrivate) continue;
			if (!first) output += " | ";
			first = false;

			output += '<a href="/' + i + '" room="' + i + '">' + i + '</a>';
		}
		this.sendReply('|raw|' + output);
	},

	ipsearch: function(target, room, user) {
		if (!this.can('rangeban')) return;
		var atLeastOne = false;
		this.sendReply("Users with IP " + target + ":");
		for (var userid in Users.users) {
			var user = Users.users[userid];
			if (user.latestIp === target) {
				this.sendReply((user.connected?" + ":"-") + " " + user.name);
				atLeastOne = true;
			}
		}
		if (!atLeastOne) this.sendReply("No results found.");
	},

	/*********************************************************
	 * Shortcuts
	 *********************************************************/

	invite: function(target, room, user) {
		target = this.splitTarget(target);
		if (!this.targetUser) {
			return this.sendReply("User " + this.targetUsername + " not found.");
		}
		var roomid = (target || room.id);
		if (!Rooms.get(roomid)) {
			return this.sendReply("Room " + roomid + " not found.");
		}
		return this.parse('/msg ' + this.targetUsername + ', /invite ' + roomid);
	},

	/*********************************************************
	 * Informational commands
	 *********************************************************/

	stats: 'data',
	dex: 'data',
	pokedex: 'data',
	data: function(target, room, user) {
		if (!this.canBroadcast()) return;

		var data = '';
		var targetId = toId(target);
		var newTargets = Tools.dataSearch(target);
		if (newTargets && newTargets.length) {
			for (var i = 0; i < newTargets.length; i++) {
				if (newTargets[i].id !== targetId && !Tools.data.Aliases[targetId] && !i) {
					data = "No Pokemon, item, move or ability named '" + target + "' was found. Showing the data of '" + newTargets[0].name + "' instead.\n";
				}
				data += '|c|~|/data-' + newTargets[i].searchType + ' ' + newTargets[i].name + '\n';
			}
		} else {
			data = "No Pokemon, item, move or ability named '" + target + "' was found. (Check your spelling?)";
		}

		this.sendReply(data);
	},

	dsearch: 'dexsearch',
	dexsearch: function (target, room, user) {
		if (!this.canBroadcast()) return;

		if (!target) return this.parse('/help dexsearch');
		var targets = target.split(',');
		var searches = {};
		var allTiers = {'uber':1,'ou':1,'lc':1,'cap':1,'bl':1};
		var allColours = {'green':1,'red':1,'blue':1,'white':1,'brown':1,'yellow':1,'purple':1,'pink':1,'gray':1,'black':1};
		var showAll = false;
		var megaSearch = null;
		var output = 10;

		for (var i in targets) {
			var isNotSearch = false;
			target = targets[i].trim().toLowerCase();
			if (target.slice(0,1) === '!') {
				isNotSearch = true;
				target = target.slice(1);
			}

			var targetAbility = Tools.getAbility(targets[i]);
			if (targetAbility.exists) {
				if (!searches['ability']) searches['ability'] = {};
				if (Object.count(searches['ability'], true) === 1 && !isNotSearch) return this.sendReply("Specify only one ability.");
				searches['ability'][targetAbility.name] = !isNotSearch;
				continue;
			}

			if (target in allTiers) {
				if (!searches['tier']) searches['tier'] = {};
				searches['tier'][target] = !isNotSearch;
				continue;
			}

			if (target in allColours) {
				if (!searches['color']) searches['color'] = {};
				searches['color'][target] = !isNotSearch;
				continue;
			}

			var targetInt = parseInt(target);
			if (0 < targetInt && targetInt < 7) {
				if (!searches['gen']) searches['gen'] = {};
				searches['gen'][target] = !isNotSearch;
				continue;
			}

			if (target === 'all') {
				if (this.broadcasting) {
					return this.sendReply("A search with the parameter 'all' cannot be broadcast.");
				}
				showAll = true;
				continue;
			}

			if (target === 'megas' || target === 'mega') {
				megaSearch = !isNotSearch;
				continue;
			}

			if (target.indexOf(' type') > -1) {
				target = target.charAt(0).toUpperCase() + target.slice(1, target.indexOf(' type'));
				if (target in Tools.data.TypeChart) {
					if (!searches['types']) searches['types'] = {};
					if (Object.count(searches['types'], true) === 2 && !isNotSearch) return this.sendReply("Specify a maximum of two types.");
					searches['types'][target] = !isNotSearch;
					continue;
				}
			}

			var targetMove = Tools.getMove(target);
			if (targetMove.exists) {
				if (!searches['moves']) searches['moves'] = {};
				if (Object.count(searches['moves'], true) === 4 && !isNotSearch) return this.sendReply("Specify a maximum of 4 moves.");
				searches['moves'][targetMove.name] = !isNotSearch;
				continue;
			} else {
				return this.sendReply("'" + target + "' could not be found in any of the search categories.");
			}
		}

		if (showAll && Object.size(searches) === 0 && megaSearch === null) return this.sendReply("No search parameters other than 'all' were found.\nTry '/help dexsearch' for more information on this command.");

		var dex = {};
		for (var pokemon in Tools.data.Pokedex) {
			var template = Tools.getTemplate(pokemon);
			if (template.tier !== 'Unreleased' && template.tier !== 'Illegal' && (template.tier !== 'CAP' || (searches['tier'] && searches['tier']['cap'])) &&
				(megaSearch === null || (megaSearch === true && template.isMega) || (megaSearch === false && !template.isMega))) {
				dex[pokemon] = template;
			}
		}

		for (var search in {'moves':1,'types':1,'ability':1,'tier':1,'gen':1,'color':1}) {
			if (!searches[search]) continue;
			switch (search) {
				case 'types':
					for (var mon in dex) {
						if (Object.count(searches[search], true) === 2) {
							if (!(searches[search][dex[mon].types[0]]) || !(searches[search][dex[mon].types[1]])) delete dex[mon];
						} else {
							if (searches[search][dex[mon].types[0]] === false || searches[search][dex[mon].types[1]] === false || (Object.count(searches[search], true) > 0 &&
								(!(searches[search][dex[mon].types[0]]) && !(searches[search][dex[mon].types[1]])))) delete dex[mon];
						}
					}
					break;

				case 'tier':
					for (var mon in dex) {
						if ('lc' in searches[search]) {
							// some LC legal Pokemon are stored in other tiers (Ferroseed/Murkrow etc)
							// this checks for LC legality using the going criteria, instead of dex[mon].tier
							var isLC = (dex[mon].evos && dex[mon].evos.length > 0) && !dex[mon].prevo && Tools.data.Formats['lc'].banlist.indexOf(dex[mon].species) === -1;
							if ((searches[search]['lc'] && !isLC) || (!searches[search]['lc'] && isLC)) {
								delete dex[mon];
								continue;
							}
						}
						if (searches[search][String(dex[mon][search]).toLowerCase()] === false) {
							delete dex[mon];
						} else if (Object.count(searches[search], true) > 0 && !searches[search][String(dex[mon][search]).toLowerCase()]) delete dex[mon];
					}
					break;

				case 'gen':
				case 'color':
					for (var mon in dex) {
						if (searches[search][String(dex[mon][search]).toLowerCase()] === false) {
							delete dex[mon];
						} else if (Object.count(searches[search], true) > 0 && !searches[search][String(dex[mon][search]).toLowerCase()]) delete dex[mon];					}
					break;

				case 'ability':
					for (var mon in dex) {
						for (var ability in searches[search]) {
							var needsAbility = searches[search][ability];
							var hasAbility = Object.count(dex[mon].abilities, ability) > 0;
							if (hasAbility !== needsAbility) {
								delete dex[mon];
								break;
							}
						}
					}
					break;

				case 'moves':
					for (var mon in dex) {
						var template = Tools.getTemplate(dex[mon].id);
						if (!template.learnset) template = Tools.getTemplate(template.baseSpecies);
						if (!template.learnset) continue;
						for (var i in searches[search]) {
							var move = Tools.getMove(i);
							if (!move.exists) return this.sendReplyBox("'" + move + "' is not a known move.");
							var canLearn = (template.learnset.sketch && !(move.id in {'chatter':1,'struggle':1,'magikarpsrevenge':1})) || template.learnset[move.id];
							if ((!canLearn && searches[search][i]) || (searches[search][i] === false && canLearn)) dex[mon] = false;
						}
					}
					for (var mon in dex) {
						if (dex[mon] && dex[mon].evos.length) {
							for (var evo in dex[mon].evos) if (dex[dex[mon].evos[evo]] !== false) dex[dex[mon].evos[evo]] = Tools.getTemplate(dex[mon].evos[evo]);
						}
						if (!dex[mon]) delete dex[mon];
					}
					break;

				default:
					return this.sendReply("Something broke! PM TalkTakesTime here or on the Smogon forums with the command you tried.");
			}
		}

		var results = Object.keys(dex).map(function(speciesid) {return dex[speciesid].species;});
		var resultsStr = "";
		if (results.length > 0) {
			if (showAll || results.length <= output) {
				results.sort();
				resultsStr = results.join(", ");
			} else {
				results.sort(function(a,b) {return Math.round(Math.random());});
				resultsStr = results.slice(0, 10).join(", ") + ", and " + string(results.length - output) + " more. Redo the search with 'all' as a search parameter to show all results.";
			}
		} else {
			resultsStr = "No Pokémon found.";
		}
		return this.sendReplyBox(resultsStr);
	},

	learnset: 'learn',
	learnall: 'learn',
	learn5: 'learn',
	g6learn: 'learn',
	learn: function(target, room, user, connection, cmd) {
		if (!target) return this.parse('/help learn');

		if (!this.canBroadcast()) return;

		var lsetData = {set:{}};
		var targets = target.split(',');
		var template = Tools.getTemplate(targets[0]);
		var move = {};
		var problem;
		var all = (cmd === 'learnall');
		if (cmd === 'learn5') lsetData.set.level = 5;
		if (cmd === 'g6learn') lsetData.format = {noPokebank: true};

		if (!template.exists) {
			return this.sendReply("Pokemon '" + template.id + "' not found.");
		}

		if (targets.length < 2) {
			return this.sendReply("You must specify at least one move.");
		}

		for (var i=1, len=targets.length; i<len; i++) {
			move = Tools.getMove(targets[i]);
			if (!move.exists) {
				return this.sendReply("Move '" + move.id + "' not found.");
			}
			problem = TeamValidator.checkLearnsetSync(null, move, template, lsetData);
			if (problem) break;
		}
		var buffer = template.name + (problem?" <span class=\"message-learn-cannotlearn\">can't</span> learn ":" <span class=\"message-learn-canlearn\">can</span> learn ") + (targets.length>2?"these moves":move.name);
		if (!problem) {
			var sourceNames = {E:"egg",S:"event",D:"dream world"};
			if (lsetData.sources || lsetData.sourcesBefore) buffer += " only when obtained from:<ul class=\"message-learn-list\">";
			if (lsetData.sources) {
				var sources = lsetData.sources.sort();
				var prevSource;
				var prevSourceType;
				for (var i=0, len=sources.length; i<len; i++) {
					var source = sources[i];
					if (source.substr(0,2) === prevSourceType) {
						if (prevSourceCount < 0) buffer += ": " + source.substr(2);
						else if (all || prevSourceCount < 3) buffer += ", " + source.substr(2);
						else if (prevSourceCount == 3) buffer += ", ...";
						prevSourceCount++;
						continue;
					}
					prevSourceType = source.substr(0,2);
					prevSourceCount = source.substr(2)?0:-1;
					buffer += "<li>gen " + source.substr(0,1) + " " + sourceNames[source.substr(1,1)];
					if (prevSourceType === '5E' && template.maleOnlyHidden) buffer += " (cannot have hidden ability)";
					if (source.substr(2)) buffer += ": " + source.substr(2);
				}
			}
			if (lsetData.sourcesBefore) buffer += "<li>any generation before " + (lsetData.sourcesBefore + 1);
			buffer += "</ul>";
		}
		this.sendReplyBox(buffer);
	},

	weak: 'weakness',
	weakness: function(target, room, user){
		if (!this.canBroadcast()) return;
		var targets = target.split(/[ ,\/]/);

		var pokemon = Tools.getTemplate(target);
		var type1 = Tools.getType(targets[0]);
		var type2 = Tools.getType(targets[1]);

		if (pokemon.exists) {
			target = pokemon.species;
		} else if (type1.exists && type2.exists) {
			pokemon = {types: [type1.id, type2.id]};
			target = type1.id + "/" + type2.id;
		} else if (type1.exists) {
			pokemon = {types: [type1.id]};
			target = type1.id;
		} else {
			return this.sendReplyBox(target + " isn't a recognized type or pokemon.");
		}

		var weaknesses = [];
		Object.keys(Tools.data.TypeChart).forEach(function (type) {
			var notImmune = Tools.getImmunity(type, pokemon);
			if (notImmune) {
				var typeMod = Tools.getEffectiveness(type, pokemon);
				if (typeMod == 1) weaknesses.push(type);
				if (typeMod == 2) weaknesses.push("<b>" + type + "</b>");
			}
		});

		if (!weaknesses.length) {
			this.sendReplyBox(target + " has no weaknesses.");
		} else {
			this.sendReplyBox(target + " is weak to: " + weaknesses.join(", ") + " (not counting abilities).");
		}
	},

	eff: 'effectiveness',
	type: 'effectiveness',
	matchup: 'effectiveness',
	effectiveness: function(target, room, user) {
		var targets = target.split(/[,/]/).slice(0, 2);
		if (targets.length !== 2) return this.sendReply("Attacker and defender must be separated with a comma.");

		var searchMethods = {'getType':1, 'getMove':1, 'getTemplate':1};
		var sourceMethods = {'getType':1, 'getMove':1};
		var targetMethods = {'getType':1, 'getTemplate':1};
		var source;
		var defender;
		var foundData;
		var atkName;
		var defName;
		for (var i=0; i<2; i++) {
			for (var method in searchMethods) {
				foundData = Tools[method](targets[i]);
				if (foundData.exists) break;
			}
			if (!foundData.exists) return this.parse('/help effectiveness');
			if (!source && method in sourceMethods) {
				if (foundData.type) {
					source = foundData;
					atkName = foundData.name;
				} else {
					source = foundData.id;
					atkName = foundData.id;
				}
				searchMethods = targetMethods;
			} else if (!defender && method in targetMethods) {
				if (foundData.types) {
					defender = foundData;
					defName = foundData.species + " (not counting abilities)";
				} else {
					defender = {types: [foundData.id]};
					defName = foundData.id;
				}
				searchMethods = sourceMethods;
			}
		}

		if (!this.canBroadcast()) return;

		var factor = 0;
		if (Tools.getImmunity(source.type || source, defender)) {
			if (source.effectType !== 'Move' || source.basePower || source.basePowerCallback) {
				factor = Math.pow(2, Tools.getEffectiveness(source, defender));
			} else {
				factor = 1;
			}
		}

		this.sendReplyBox(atkName + " is " + factor + "x effective against " + defName + ".");
	},

	uptime: (function(){
		function formatUptime(uptime) {
			if (uptime > 24*60*60) {
				var uptimeText = "";
				var uptimeDays = Math.floor(uptime/(24*60*60));
				uptimeText = uptimeDays + " " + (uptimeDays == 1 ? "day" : "days");
				var uptimeHours = Math.floor(uptime/(60*60)) - uptimeDays*24;
				if (uptimeHours) uptimeText += ", " + uptimeHours + " " + (uptimeHours == 1 ? "hour" : "hours");
				return uptimeText;
			} else {
				return uptime.seconds().duration();
			}
		}

		return function(target, room, user) {
			if (!this.canBroadcast()) return;
			var uptime = process.uptime();
			this.sendReplyBox("Uptime: <b>" + formatUptime(uptime) + "</b>" +
				(global.uptimeRecord ? "<br /><font color=\"green\">Record: <b>" + formatUptime(global.uptimeRecord) + "</b></font>" : ""));
		};
	})(),

	groups: function(target, room, user) {
		if (!this.canBroadcast()) return;
		this.sendReplyBox(config.groups.byRank.reduce(function (info, group) {
			if (!config.groups.bySymbol[group].name || !config.groups.bySymbol[group].description)
				return info;
			return info + (info ? "<br />" : "") + sanitize(group) + " <strong>" + sanitize(config.groups.bySymbol[group].name) + "</strong> - " + sanitize(config.groups.bySymbol[group].description);
		}, ""));
	},

	git: 'opensource',
	opensource: function(target, room, user) {
		if (!this.canBroadcast()) return;
<<<<<<< HEAD
		this.sendReplyBox('Pokemon Showdown is open source:<br />'+
				  '- Language: JavaScript<br />'+
				  '- <a href="https://github.com/kupochu/Pokemon-Showdown">TBT\'s Source Code</a><br />'+
				  '- <a href="https://github.com/kupochu/Pokemon-Showdown/commits/master">TBT\'s latest updates</a><br />'+
				  '- <a href="https://github.com/Zarel/Pokemon-Showdown/commits/master">What\'s new with main?</a><br />'+
				  '- <a href="https://github.com/Zarel/Pokemon-Showdown">Main Server source code</a><br />'+
				  '- <a href="https://github.com/Zarel/Pokemon-Showdown-Client">Client source code</a>'
				  );
=======
		this.sendReplyBox('Pokemon Showdown is open source:<br />- Language: JavaScript (Node.js)<br />- <a href="https://github.com/Zarel/Pokemon-Showdown/commits/master">What\'s new?</a><br />- <a href="https://github.com/Zarel/Pokemon-Showdown">Server source code</a><br />- <a href="https://github.com/Zarel/Pokemon-Showdown-Client">Client source code</a>');
>>>>>>> df83ee84
	},

	avatars: function(target, room, user) {
		if (!this.canBroadcast()) return;
		this.sendReplyBox('Your avatar can be changed using the Options menu (it looks like a gear) in the upper right of Pokemon Showdown. Custom avatars are only obtainable by staff.');
	},

	introduction: 'intro',
	intro: function(target, room, user) {
		if (!this.canBroadcast()) return;
		this.sendReplyBox('New to competitive pokemon?<br />' +
			'- <a href="http://www.smogon.com/forums/threads/3496279/">Beginner\'s Guide to Pokémon Showdown</a><br />' +
			'- <a href="http://www.smogon.com/dp/articles/intro_comp_pokemon">An introduction to competitive Pokémon</a><br />' +
			'- <a href="http://www.smogon.com/bw/articles/bw_tiers">What do "OU", "UU", etc mean?</a><br />' +
			'- <a href="http://www.smogon.com/xyhub/tiers">What are the rules for each format? What is "Sleep Clause"?</a>');
	},

	mentoring: 'smogintro',
	smogonintro: 'smogintro',
	smogintro: function(target, room, user) {
		if (!this.canBroadcast()) return;
		this.sendReplyBox('Welcome to Smogon\'s Official Pokémon Showdown server! The Mentoring room can be found ' +
			'<a href="http://play.pokemonshowdown.com/mentoring">here</a> or by using /join mentoring.<br /><br />' +
			'Here are some useful links to Smogon\'s Mentorship Program to help you get integrated into the community:<br />' +
			'- <a href="http://www.smogon.com/mentorship/primer">Smogon Primer: A brief introduction to Smogon\'s subcommunities</a><br />' +
			'- <a href="http://www.smogon.com/mentorship/introductions">Introduce yourself to Smogon!</a><br />' +
			'- <a href="http://www.smogon.com/mentorship/profiles">Profiles of current Smogon Mentors</a><br />' +
			'- <a href="http://mibbit.com/#mentor@irc.synirc.net">#mentor: the Smogon Mentorship IRC channel</a><br />' +
			'All of these links and more can be found at the <a href="http://www.smogon.com/mentorship/">Smogon Mentorship Program\'s hub</a>.');
	},

	calculator: 'calc',
	calc: function(target, room, user) {
		if (!this.canBroadcast()) return;
		this.sendReplyBox('Pokemon Showdown! damage calculator. (Courtesy of Honko)<br />' +
			'- <a href="http://pokemonshowdown.com/damagecalc/">Damage Calculator</a>');
	},

	cap: function(target, room, user) {
		if (!this.canBroadcast()) return;
		this.sendReplyBox('An introduction to the Create-A-Pokemon project:<br />' +
			'- <a href="http://www.smogon.com/cap/">CAP project website and description</a><br />' +
			'- <a href="http://www.smogon.com/forums/showthread.php?t=48782">What Pokemon have been made?</a><br />' +
			'- <a href="http://www.smogon.com/forums/showthread.php?t=3464513">Talk about the metagame here</a><br />' +
			'- <a href="http://www.smogon.com/forums/showthread.php?t=3466826">Practice BW CAP teams</a>');
	},

	gennext: function(target, room, user) {
		if (!this.canBroadcast()) return;
		this.sendReplyBox('NEXT (also called Gen-NEXT) is a mod that makes changes to the game:<br />' +
			'- <a href="https://github.com/Zarel/Pokemon-Showdown/blob/master/mods/gennext/README.md">README: overview of NEXT</a><br />' +
			'Example replays:<br />' +
			'- <a href="http://replay.pokemonshowdown.com/gennextou-37815908">roseyraid vs Zarel</a><br />' +
			'- <a href="http://replay.pokemonshowdown.com/gennextou-37900768">QwietQwilfish vs pickdenis</a>');
	},

	om: 'othermetas',
	othermetas: function(target, room, user) {
		if (!this.canBroadcast()) return;
		target = toId(target);
		var buffer = '';
		var matched = false;
		if (!target || target === 'all') {
			matched = true;
			buffer += '- <a href="http://www.smogon.com/forums/forums/206/">Information on the Other Metagames</a><br />';
		}
		if (target === 'all' || target === 'hackmons') {
			matched = true;
			buffer += '- <a href="http://www.smogon.com/forums/threads/3475624/">Hackmons</a><br />';
		}
		if (target === 'all' || target === 'balancedhackmons' || target === 'bh') {
			matched = true;
			buffer += '- <a href="http://www.smogon.com/forums/threads/3463764/">Balanced Hackmons</a><br />';
			if (target !== 'all') {
				buffer += '- <a href="http://www.smogon.com/forums/threads/3499973/">Balanced Hackmons Mentoring Program</a><br />';
			}
		}
		if (target === 'all' || target === 'glitchmons') {
			matched = true;
			buffer += '- <a href="http://www.smogon.com/forums/threads/3467120/">Glitchmons</a><br />';
		}
		if (target === 'all' || target === 'tiershift' || target === 'ts') {
			matched = true;
			buffer += '- <a href="http://www.smogon.com/forums/threads/3479358/">Tier Shift</a><br />';
		}
		if (target === 'all' || target === 'seasonal') {
			matched = true;
			buffer += '- <a href="http://www.smogon.com/sim/seasonal">Seasonal Ladder</a><br />';
		}
		if (target === 'all' || target === 'stabmons') {
			matched = true;
			buffer += '- <a href="http://www.smogon.com/forums/threads/3484106/">STABmons</a>';
		}
		if (target === 'all' || target === 'omotm' || target === 'omofthemonth' || target === 'month') {
			matched = true;
			buffer += '- <a href="http://www.smogon.com/forums/threads/3481155/">OM of the Month</a>';
		}
		if (target === 'all' || target === 'index') {
			matched = true;
			buffer += '- <a href="http://www.smogon.com/forums/threads/other-metagames-index.3472405/">OM Index</a><br />';
		}
		if (!matched) {
			return this.sendReply('The Other Metas entry "' + target + '" was not found. Try /othermetas or /om for general help.');
		}
		this.sendReplyBox(buffer);
	},

	roomhelp: function(target, room, user) {
		if (room.id === 'lobby') return this.sendReply("This command is too spammy for lobby.");
		if (!this.canBroadcast()) return;
		this.sendReplyBox("Room drivers (%) can use:<br />" +
			"- /warn OR /k <em>username</em>: warn a user and show the Pokemon Showdown rules<br />" +
			"- /mute OR /m <em>username</em>: 7 minute mute<br />" +
			"- /hourmute OR /hm <em>username</em>: 60 minute mute<br />" +
			"- /unmute <em>username</em>: unmute<br />" +
			"- /announce OR /wall <em>message</em>: make an announcement<br />" +
			"<br />" +
			"Room moderators (@) can also use:<br />" +
			"- /roomban OR /rb <em>username</em>: bans user from the room<br />" +
			"- /roomunban <em>username</em>: unbans user from the room<br />" +
			"- /roomvoice <em>username</em>: appoint a room voice<br />" +
			"- /roomdevoice <em>username</em>: remove a room voice<br />" +
			"- /modchat <em>[off/autoconfirmed/+]</em>: set modchat<br />" +
			"<br />" +
			"Room owners (#) can also use:<br />" +
			"- /roomdesc <em>description</em>: set the room description on the room join page<br />" +
			"- /rules <em>rules link</em>: set the room rules link seen when using /rules<br />" +
			"- /roommod, /roomdriver <em>username</em>: appoint a room moderator/driver<br />" +
			"- /roomdemod, /roomdedriver <em>username</em>: remove a room moderator/driver<br />" +
			"- /modchat <em>[%/@/#]</em>: set modchat level<br />" +
			"- /declare <em>message</em>: make a declaration<br />" +
			"</div>");
	},

	restarthelp: function(target, room, user) {
		if (room.id === 'lobby' && !this.can('lockdown')) return false;
		if (!this.canBroadcast()) return;
		this.sendReplyBox("The server is restarting. Things to know:<br />" +
			"- We wait a few minutes before restarting so people can finish up their battles<br />" +
			"- The restart itself will take around 0.6 seconds<br />" +
			"- Your ladder ranking and teams will not change<br />" +
			"- We are restarting to update Pokémon Showdown to a newer version" +
			"</div>");
	},

	rule: 'rules',
	rules: function(target, room, user) {
		if (!target) {
			if (!this.canBroadcast()) return;
			this.sendReplyBox("Please follow the rules:<br />" +
				(room.rulesLink ? "- <a href=\"" + sanitize(room.rulesLink) + "\">" + sanitize(room.title) + " room rules</a><br />" : "") +
				"- <a href=\"http://pokemonshowdown.com/rules\">" + (room.rulesLink ? "Global rules" : "Rules") + "</a>");
			return;
		}
		if (!this.can('roommod', room)) return;
		if (target.length > 80) {
			return this.sendReply("Error: Room rules link is too long (must be under 80 characters). You can use a URL shortener to shorten the link.");
		}

		room.rulesLink = target.trim();
		this.sendReply("(The room rules link is now: " + target + ")");

		if (room.chatRoomData) {
			room.chatRoomData.rulesLink = room.rulesLink;
			Rooms.global.writeChatRoomData();
		}
	},

	faq: function(target, room, user) {
		if (!this.canBroadcast()) return;
		target = target.toLowerCase();
		var buffer = '';
		var matched = false;
		if (!target || target === 'all') {
			matched = true;
			buffer += '<a href="http://www.smogon.com/sim/faq">Frequently Asked Questions</a><br />';
		}
		if (target === 'all' || target === 'deviation') {
			matched = true;
			buffer += '<a href="http://www.smogon.com/sim/faq#deviation">Why did this user gain or lose so many points?</a><br />';
		}
		if (target === 'all' || target === 'doubles' || target === 'triples' || target === 'rotation') {
			matched = true;
			buffer += '<a href="http://www.smogon.com/sim/faq#doubles">Can I play doubles/triples/rotation battles here?</a><br />';
		}
		if (target === 'all' || target === 'randomcap') {
			matched = true;
			buffer += '<a href="http://www.smogon.com/sim/faq#randomcap">What is this fakemon and what is it doing in my random battle?</a><br />';
		}
		if (target === 'all' || target === 'restarts') {
			matched = true;
			buffer += '<a href="http://www.smogon.com/sim/faq#restarts">Why is the server restarting?</a><br />';
		}
		if (target === 'all' || target === 'staff') {
			matched = true;
			buffer += '<a href="http://www.smogon.com/sim/staff_faq">Staff FAQ</a><br />';
		}
		if (target === 'all' || target === 'autoconfirmed' || target === 'ac') {
			matched = true;
			buffer += 'A user is autoconfirmed when they have won at least one rated battle and has been registered for a week or longer.<br />';
		}
		if (!matched) {
			return this.sendReply('The FAQ entry "' + target + '" was not found. Try /faq for general help.');
		}
		this.sendReplyBox(buffer);
	},

	banlists: 'tiers',
	tier: 'tiers',
	tiers: function(target, room, user) {
		if (!this.canBroadcast()) return;
		target = toId(target);
		var buffer = '';
		var matched = false;
		if (!target || target === 'all') {
			matched = true;
			buffer += '- <a href="http://www.smogon.com/tiers/">Smogon Tiers</a><br />';
			buffer += '- <a href="http://www.smogon.com/forums/threads/tiering-faq.3498332/">Tiering FAQ</a><br />';
			buffer += '- <a href="http://www.smogon.com/xyhub/tiers">The banlists for each tier</a><br />';
		}
		if (target === 'all' || target === 'ubers' || target === 'uber') {
			matched = true;
			buffer += '- <a href="http://www.smogon.com/bw/tiers/uber">Uber Pokemon</a><br />';
		}
		if (target === 'all' || target === 'overused' || target === 'ou') {
			matched = true;
			buffer += '- <a href="http://www.smogon.com/bw/tiers/ou">Overused Pokemon</a><br />';
		}
		if (target === 'all' || target === 'underused' || target === 'uu') {
			matched = true;
			buffer += '- <a href="http://www.smogon.com/bw/tiers/uu">Underused Pokemon</a><br />';
		}
		if (target === 'all' || target === 'rarelyused' || target === 'ru') {
			matched = true;
			buffer += '- <a href="http://www.smogon.com/bw/tiers/ru">Rarelyused Pokemon</a><br />';
		}
		if (target === 'all' || target === 'neverused' || target === 'nu') {
			matched = true;
			buffer += '- <a href="http://www.smogon.com/bw/tiers/nu">Neverused Pokemon</a><br />';
		}
		if (target === 'all' || target === 'littlecup' || target === 'lc') {
			matched = true;
			buffer += '- <a href="http://www.smogon.com/bw/tiers/lc">Little Cup Pokemon</a><br />';
		}
		if (target === 'all' || target === 'doubles') {
			matched = true;
			buffer += '- <a href="http://www.smogon.com/bw/metagames/doubles">Doubles</a><br />';
		}
		if (!matched) {
			return this.sendReply('The Tiers entry "' + target + '" was not found. Try /tiers for general help.');
		}
		this.sendReplyBox(buffer);
	},

	analysis: 'smogdex',
	strategy: 'smogdex',
	smogdex: function(target, room, user) {
		if (!this.canBroadcast()) return;

		var targets = target.split(',');
		if (toId(targets[0]) === 'previews') return this.sendReplyBox('<a href="http://www.smogon.com/forums/threads/sixth-generation-pokemon-analyses-index.3494918/">Generation 6 Analyses Index</a>, brought to you by <a href="http://www.smogon.com">Smogon University</a>');
		var pokemon = Tools.getTemplate(targets[0]);
		var item = Tools.getItem(targets[0]);
		var move = Tools.getMove(targets[0]);
		var ability = Tools.getAbility(targets[0]);
		var atLeastOne = false;
		var generation = (targets[1] || "bw").trim().toLowerCase();
		var genNumber = 5;
		var doublesFormats = {'vgc2012':1,'vgc2013':1,'doubles':1};
		var doublesFormat = (!targets[2] && generation in doublesFormats)? generation : (targets[2] || '').trim().toLowerCase();
		var doublesText = '';
		if (generation === 'bw' || generation === 'bw2' || generation === '5' || generation === 'five') {
			generation = 'bw';
		} else if (generation === 'dp' || generation === 'dpp' || generation === '4' || generation === 'four') {
			generation = 'dp';
			genNumber = 4;
		} else if (generation === 'adv' || generation === 'rse' || generation === 'rs' || generation === '3' || generation === 'three') {
			generation = 'rs';
			genNumber = 3;
		} else if (generation === 'gsc' || generation === 'gs' || generation === '2' || generation === 'two') {
			generation = 'gs';
			genNumber = 2;
		} else if(generation === 'rby' || generation === 'rb' || generation === '1' || generation === 'one') {
			generation = 'rb';
			genNumber = 1;
		} else {
			generation = 'bw';
		}
		if (doublesFormat !== '') {
			// Smogon only has doubles formats analysis from gen 5 onwards.
			if (!(generation in {'bw':1,'xy':1}) || !(doublesFormat in doublesFormats)) {
				doublesFormat = '';
			} else {
				doublesText = {'vgc2012':'VGC 2012 ','vgc2013':'VGC 2013 ','doubles':'Doubles '}[doublesFormat];
				doublesFormat = '/' + doublesFormat;
			}
		}

		// Pokemon
		if (pokemon.exists) {
			atLeastOne = true;
			if (genNumber < pokemon.gen) {
				return this.sendReplyBox(pokemon.name + " did not exist in " + generation.toUpperCase() + "!");
			}
			if (pokemon.tier === 'G4CAP' || pokemon.tier === 'G5CAP') {
				generation = 'cap';
			}

			var poke = pokemon.name.toLowerCase();
			if (poke === 'nidoranm') poke = 'nidoran-m';
			if (poke === 'nidoranf') poke = 'nidoran-f';
			if (poke === 'farfetch\'d') poke = 'farfetchd';
			if (poke === 'mr. mime') poke = 'mr_mime';
			if (poke === 'mime jr.') poke = 'mime_jr';
			if (poke === 'deoxys-attack' || poke === 'deoxys-defense' || poke === 'deoxys-speed' || poke === 'kyurem-black' || poke === 'kyurem-white') poke = poke.substr(0,8);
			if (poke === 'wormadam-trash') poke = 'wormadam-s';
			if (poke === 'wormadam-sandy') poke = 'wormadam-g';
			if (poke === 'rotom-wash' || poke === 'rotom-frost' || poke === 'rotom-heat') poke = poke.substr(0,7);
			if (poke === 'rotom-mow') poke = 'rotom-c';
			if (poke === 'rotom-fan') poke = 'rotom-s';
			if (poke === 'giratina-origin' || poke === 'tornadus-therian' || poke === 'landorus-therian') poke = poke.substr(0,10);
			if (poke === 'shaymin-sky') poke = 'shaymin-s';
			if (poke === 'arceus') poke = 'arceus-normal';
			if (poke === 'thundurus-therian') poke = 'thundurus-t';

			this.sendReplyBox('<a href="http://www.smogon.com/' + generation + '/pokemon/' + poke + doublesFormat + '">' + generation.toUpperCase() + ' ' + doublesText + pokemon.name + ' analysis</a>, brought to you by <a href="http://www.smogon.com">Smogon University</a>');
		}

		// Item
		if (item.exists && genNumber > 1 && item.gen <= genNumber) {
			atLeastOne = true;
			var itemName = item.name.toLowerCase().replace(' ', '_');
			this.sendReplyBox('<a href="http://www.smogon.com/' + generation + '/items/' + itemName + '">' + generation.toUpperCase() + ' ' + item.name + ' item analysis</a>, brought to you by <a href="http://www.smogon.com">Smogon University</a>');
		}

		// Ability
		if (ability.exists && genNumber > 2 && ability.gen <= genNumber) {
			atLeastOne = true;
			var abilityName = ability.name.toLowerCase().replace(' ', '_');
			this.sendReplyBox('<a href="http://www.smogon.com/' + generation + '/abilities/' + abilityName + '">' + generation.toUpperCase() + ' ' + ability.name + ' ability analysis</a>, brought to you by <a href="http://www.smogon.com">Smogon University</a>');
		}

		// Move
		if (move.exists && move.gen <= genNumber) {
			atLeastOne = true;
			var moveName = move.name.toLowerCase().replace(' ', '_');
			this.sendReplyBox('<a href="http://www.smogon.com/' + generation + '/moves/' + moveName + '">' + generation.toUpperCase() + ' ' + move.name + ' move analysis</a>, brought to you by <a href="http://www.smogon.com">Smogon University</a>');
		}

		if (!atLeastOne) {
			return this.sendReplyBox('Pokemon, item, move, or ability not found for generation ' + generation.toUpperCase() + '.');
		}
	},

	donate: function(target, room, user) {
		if (!this.canBroadcast()) return;
		this.sendReplyBox('<center>Like this server and want to help keep the server running?<br /><a href="https://www.paypal.com/cgi-bin/webscr?cmd=_s-xclick&hosted_button_id=4PHAVXW3SHVCG"><img src="https://www.paypalobjects.com/en_AU/i/btn/btn_donate_SM.gif" /></a><br />Donations over $5 will get you a custom avatar! The money will go towards paying for the server.<br />After you\'ve donated, PM kupo, pika or kota to receive your avatar</center>');
	},

	forum: 'forums',
	forums: function(target, room, user) {
		if (!this.canBroadcast()) return;
		this.sendReplyBox('TBT\'s forums are located <a href="http://thebattletower.xiaotai.org/">here</a>.');
	},

	league: function(target, room, user) {
		if (!this.canBroadcast()) return;
		this.sendReplyBox('TBT\'s Pokemon League can be found <a href="http://thebattletower.xiaotai.org/forumdisplay.php?fid=8">here</a>.<br />'+
				  'Current Champion: None <br />'+
				  'Beat the League and get your own custom avatar!');
	},

	/*********************************************************
	 * Miscellaneous commands
	 *********************************************************/

	birkal: function(target, room, user) {
		this.sendReply("It's not funny anymore.");
	},

	potd: function(target, room, user) {
		if (!this.can('potd')) return false;

		config.potd = target;
		Simulator.SimulatorProcess.eval('config.potd = \'' + toId(target) + '\'');
		if (target) {
			if (Rooms.lobby) Rooms.lobby.addRaw("<div class=\"broadcast-blue\"><b>The Pokemon of the Day is now " + target + "!</b><br />This Pokemon will be guaranteed to show up in random battles.</div>");
			this.logModCommand("The Pokemon of the Day was changed to " + target + " by " + user.name + ".");
		} else {
			if (Rooms.lobby) Rooms.lobby.addRaw("<div class=\"broadcast-blue\"><b>The Pokemon of the Day was removed!</b><br />No pokemon will be guaranteed in random battles.</div>");
			this.logModCommand("The Pokemon of the Day was removed by " + user.name + ".");
		}
	},

	roll: 'dice',
	dice: function(target, room, user) {
		if (!this.canBroadcast()) return;
		var d = target.indexOf("d");
		if (d != -1) {
			var num = parseInt(target.substring(0,d));
			faces = NaN;
			if (target.length > d) var faces = parseInt(target.substring(d + 1));
			if (isNaN(num)) num = 1;
			if (isNaN(faces)) return this.sendReply("The number of faces must be a valid integer.");
			if (faces < 1 || faces > 1000) return this.sendReply("The number of faces must be between 1 and 1000");
			if (num < 1 || num > 20) return this.sendReply("The number of dice must be between 1 and 20");
			var rolls = new Array();
			var total = 0;
			for (var i=0; i < num; i++) {
				rolls[i] = (Math.floor(faces * Math.random()) + 1);
				total += rolls[i];
			}
			return this.sendReplyBox("Random number " + num + "x(1 - " + faces + "): " + rolls.join(", ") + "<br />Total: " + total);
		}
		if (target && isNaN(target) || target.length > 21) return this.sendReply("The max roll must be a number under 21 digits.");
		var maxRoll = (target)? target : 6;
		var rand = Math.floor(maxRoll * Math.random()) + 1;
		return this.sendReplyBox("Random number (1 - " + maxRoll + "): " + rand);
	},

	register: function() {
		if (!this.canBroadcast()) return;
		this.sendReply("You must win a rated battle to register.");
	},

	lobbychat: function(target, room, user, connection) {
		if (!Rooms.lobby) return this.popupReply("This server doesn't have a lobby.");
		target = toId(target);
		if (target === 'off') {
			user.leaveRoom(Rooms.lobby, connection.socket);
			connection.send('|users|');
			this.sendReply("You are now blocking lobby chat.");
		} else {
			user.joinRoom(Rooms.lobby, connection);
			this.sendReply("You are now receiving lobby chat.");
		}
	},

	a: function(target, room, user) {
		if (!this.can('rawpacket')) return false;
		// secret sysop command
		room.add(target);
	},

	/*********************************************************
	 * Custom commands
	 *********************************************************/

	kupkup: function(target, room, user) {
		return this.parse("/me does THE KUPKUP CHANT: ♪kupo kupo kupochu~♫");
	},
	slap: function(target, room, user) {
		return this.parse("/me slaps " + target + " with a large trout.");
	},
	dk: 'dropkick',
	dropkick: function(target, room, user) {
		return this.parse("/me dropkicks " + target + " across the Pokémon Stadium!");
	},
	punt: function(target, room, user) {
		return this.parse("/me punts " + target + " to the moon!");
	},
	hug: function(target, room, user) {
		return this.parse("/me hugs " + target + ".");
	},
	poke: function(target, room, user) {
		return this.parse("/me pokes " + target + ".");
	},
	crai: 'cry',
	cry: function(target, room, user) {
		return this.parse("/me starts tearbending dramatically like Katara.");
	},
	pet: function(target, room, user) {
		return this.parse("/me pets " + target + ".");
	},

	d: 'poof',
	cpoof: 'poof',
	poof: (function () {
		var messages = [
			"has vanished into nothingness!",
			"visited kupo's bedroom and never returned!",
			"used Explosion!",
			"fell into the void.",
			"was squished by pandaw's large behind!",
			"became EnerG's slave!",
			"became kupo's love slave!",
			"has left the building.",
			"felt Thundurus's wrath!",
			"died of a broken heart.",
			"got lost in a maze!",
			"was hit by Magikarp's Revenge!",
			"was sucked into a whirlpool!",
			"got scared and left the server!",
			"fell off a cliff!",
			"got eaten by a bunch of piranhas!",
			"is blasting off again!",
			"A large spider descended from the sky and picked up {{user}}.",
			"tried to touch RisingPokeStar!",
			"got their sausage smoked by Charmanderp!",
			"fell into a meerkat hole!",
			"took an arrow to the knee... and then one to the face.",
			"peered through the hole on Shedinja's back",
			"recieved judgment from the almighty Arceus!",
			"used Final Gambit and missed!",
			"pissed off a Gyarados!",
			"screamed \"BSHAX IMO\"!",
			"was actually a 12 year and was banned for COPPA.",
			"got lost in the illusion of reality.",
			"was unfortunate and didn't get a cool message.",
			"The Immortal accidently kicked {{user}} from the server!",
			"was knocked out cold by Fallacies!",
			"died making love to an Excadrill!",
			"was shoved in a Blendtec Blender with iPad!",
			"was BLEGHED on by LightBlue!",
			"was bitten by a rabid Wolfie!",
			"was kicked from server! (lel clause)",
			"was Pan Hammered!"
		];

		return function(target, room, user) {
			if (config.poofOff) return this.sendReply("Poof is currently disabled.");
			if (target && !this.can('broadcast')) return false;
			if (room.id !== 'lobby') return false;
			var message = target || messages[Math.floor(Math.random() * messages.length)];
			if (message.indexOf('{{user}}') < 0)
				message = '{{user}} ' + message;
			message = message.replace(/{{user}}/g, user.name);
			if (!this.canTalk(message)) return false;

			var colour = '#' + [1, 1, 1].map(function () {
				var part = Math.floor(Math.random() * 0xaa);
				return (part < 0x10 ? '0' : '') + part.toString(16);
			}).join('');

			room.addRaw('<center><strong><font color="' + colour + '">~~ ' + sanitize(message) + ' ~~</font></strong></center>');
			user.disconnectAll();
		};
	})(),

	poofoff: 'nopoof',
	nopoof: function() {
		if (!this.can('poofoff')) return false;
		config.poofOff = true;
		return this.sendReply("Poof is now disabled.");
	},

	poofon: function() {
		if (!this.can('poofoff')) return false;
		config.poofOff = false;
		return this.sendReply("Poof is now enabled.");
	},

	reminders: 'reminder',
	reminder: function(target, room, user) {
		if (room.type !== 'chat') return this.sendReply("This command can only be used in chatrooms.");

		var parts = target.split(',');
		var cmd = parts[0].trim().toLowerCase();

		if (cmd in {'':1, show:1, view:1, display:1}) {
			if (!this.canBroadcast()) return;
			message = "<strong><font size=\"3\">Reminders for " + room.title + ":</font></strong>";
			if (room.reminders && room.reminders.length > 0)
				message += '<ol><li>' + room.reminders.join('</li><li>') + '</li></ol>';
			else
				message += "<br /><br />There are no reminders to display<br />";
			message += "Contact a mod, room owner, leader, or admin if you have a reminder you would like added.";
			return this.sendReplyBox(message);
		}

		if (!this.can('reminder', room)) return false;
		if (!room.reminders) room.reminders = room.chatRoomData.reminders = [];

		var index = parseInt(parts[1], 10) - 1;
		var message = parts.slice(2).join(',').trim();
		switch (cmd) {
			case 'add':
				index = room.reminders.length;
				message = parts.slice(1).join(',').trim();
				// Fallthrough

			case 'insert':
				if (!message) return this.sendReply("Your reminder was empty.");
				if (message.length > 250) return this.sendReply("Your reminder cannot be greater than 250 characters in length.");

				room.reminders.splice(index, 0, message);
				Rooms.global.writeChatRoomData();
				return this.sendReply("Your reminder has been inserted.");

			case 'edit':
				if (!room.reminders[index]) return this.sendReply("There is no such reminder.");
				if (!message) return this.sendReply("Your reminder was empty.");
				if (message.length > 250) return this.sendReply("Your reminder cannot be greater than 250 characters in length.");

				room.reminders[index] = message;
				Rooms.global.writeChatRoomData();
				return this.sendReply("The reminder has been modified.");

			case 'delete':
				if (!room.reminders[index]) return this.sendReply("There is no such reminder.");

				this.sendReply(room.reminders.splice(index, 1)[0]);
				Rooms.global.writeChatRoomData();
				return this.sendReply("has been deleted from the reminders.");
		}
	},

	tell: function(target, room, user) {
		if (!target) return false;
		var message = this.splitTarget(target);
		if (!message) return this.sendReply("You forgot the comma.");
		if (user.locked) return this.sendReply("You cannot use this command while locked.");

		message = this.canTalk(message, null);
		if (!message) return false;

		if (!global.tells) global.tells = {};
		if (!tells[toUserid(this.targetUsername)]) tells[toUserid(this.targetUsername)] = [];
		if (tells[toUserid(this.targetUsername)].length > 5) return this.sendReply("User " + this.targetUsername + " has too many tells queued.");

		tells[toUserid(this.targetUsername)].push(Date().toLocaleString() + " - " + user.getIdentity() + " said: " + message);
		return this.sendReply("Message \"" + message + "\" sent to " + this.targetUsername + ".");
	},

	hide: 'hideauth',
	hideauth: function(target, room, user) {
		if (!this.can('hideauth')) return false;
		target = target || config.groups.default.global;
		if (!config.groups.global[target]) {
			target = config.groups.default.global;
			this.sendReply("You have picked an invalid group, defaulting to '" + target + "'.");
		} else if (config.groups.bySymbol[target].globalRank >= config.groups.bySymbol[user.group].globalRank)
			return this.sendReply("The group you have chosen is either your current group OR one of higher rank. You cannot hide like that.");

		user.getIdentity = function (roomid) {
			var identity = Object.getPrototypeOf(this).getIdentity.call(this, roomid);
			if (identity[0] === this.group)
				return target + identity.slice(1);
			return identity;
		};
		user.updateIdentity();
		return this.sendReply("You are now hiding your auth as '" + target + "'.");
	},

	show: 'showauth',
	showauth: function(target, room, user) {
		if (!this.can('hideauth')) return false;
		delete user.getIdentity;
		user.updateIdentity();
		return this.sendReply("You are now showing your authority!");
	},

	sk: 'superkick',
	superkick: function(target, room, user){
		if (!target) return;
		target = this.splitTarget(target);
		var targetUser = this.targetUser;
		if (!targetUser || !targetUser.connected) {
			return this.sendReply("User " + this.targetUsername + " not found.");
		}
		if (!this.can('warn', targetUser, room)) return false;
		var msg = "kicked by " + user.name + (!target?"":" (" + target + ")") + ".";
		room.add(targetUser.name + " was " + msg);
		targetUser.popup("You have been " + msg);
		targetUser.disconnectAll();
	},

	pr: 'pickrandom',
	pickrandom: function(target, room, user) {
		if (!this.canBroadcast()) return false;
		return this.sendReply(target.split(',').map(function (s) { return s.trim(); }).randomize()[0]);
	},

	/*********************************************************
	 * Help commands
	 *********************************************************/

	commands: 'help',
	h: 'help',
	'?': 'help',
	help: function(target, room, user) {
		target = target.toLowerCase();
		var roomType = room.auth ? room.type + 'Room' : 'global';
		var matched = false;
		if (target === 'all' || target === 'msg' || target === 'pm' || target === 'whisper' || target === 'w') {
			matched = true;
			this.sendReply("/msg OR /whisper OR /w [username], [message] - Send a private message.");
		}
		if (target === 'all' || target === 'r' || target === 'reply') {
			matched = true;
			this.sendReply("/reply OR /r [message] - Send a private message to the last person you received a message from, or sent a message to.");
		}
		if (target === 'all' || target === 'getip' || target === 'ip') {
			matched = true;
			this.sendReply("/ip - Get your own IP address.");
			this.sendReply("/ip [username] - Get a user's IP address. Requires: " + Users.getGroupsThatCan('ip', config.groups.default.global).join(" "));
		}
		if (target === 'all' || target === 'altcheck' || target === 'alt' || target === 'alts' || target === 'getalts') {
			matched = true;
			this.sendReply("/alts OR /altcheck - Get your own alts.");
			this.sendReply("/alts OR /altcheck [username] - Get a user's alts. Requires: " + Users.getGroupsThatCan('alts', config.groups.default.global).join(" "));
		}
		if (target === 'all' || target === 'rating' || target === 'ranking' || target === 'rank' || target === 'ladder') {
			matched = true;
			this.sendReply("/rating - Get your own rating.");
			this.sendReply("/rating [username] - Get user's rating.");
		}
		if (target === 'all' || target === 'nick') {
			matched = true;
			this.sendReply("/nick [new username] - Change your username.");
		}
		if (target === 'all' || target === 'avatar') {
			matched = true;
			this.sendReply("/avatar [new avatar number] - Change your trainer sprite.");
		}
		if (target === 'all' || target === 'rooms') {
			matched = true;
			this.sendReply("/rooms [username] - Show what rooms a user is in.");
		}
		if (target === 'all' || target === 'whois') {
			matched = true;
			this.sendReply("/whois [username] - Get details on a username: group, and rooms.");
		}
		if (target === 'all' || target === 'data') {
			matched = true;
			this.sendReply("/data [pokemon/item/move/ability] - Get details on this pokemon/item/move/ability.");
			this.sendReply("!data [pokemon/item/move/ability] - Show everyone these details. Requires: " + Users.getGroupsThatCan('broadcast', room).join(" "));
		}
		if (target === 'all' || target === 'analysis') {
			matched = true;
			this.sendReply("/analysis [pokemon], [generation] - Links to the Smogon University analysis for this Pokemon in the given generation.");
			this.sendReply("!analysis [pokemon], [generation] - Shows everyone this link. Requires: " + Users.getGroupsThatCan('broadcast', room).join(" "));
		}
		if (target === 'all' || target === 'groups') {
			matched = true;
			this.sendReply("/groups - Explains what the " + config.groups[roomType + 'ByRank'].filter(function (g) { return g.trim(); }).join(" ") + " next to people's names mean.");
			this.sendReply("!groups - Show everyone that information. Requires: " + Users.getGroupsThatCan('broadcast', room).join(" "));
		}
		if (target === 'all' || target === 'opensource') {
			matched = true;
			this.sendReply("/opensource - Links to PS's source code repository.");
			this.sendReply("!opensource - Show everyone that information. Requires: " + Users.getGroupsThatCan('broadcast', room).join(" "));
		}
		if (target === 'all' || target === 'avatars') {
			matched = true;
			this.sendReply("/avatars - Explains how to change avatars.");
			this.sendReply("!avatars - Show everyone that information. Requires: " + Users.getGroupsThatCan('broadcast', room).join(" "));
		}
		if (target === 'all' || target === 'intro') {
			matched = true;
			this.sendReply("/intro - Provides an introduction to competitive pokemon.");
			this.sendReply("!intro - Show everyone that information. Requires: " + Users.getGroupsThatCan('broadcast', room).join(" "));
		}
		if (target === 'all' || target === 'cap') {
			matched = true;
			this.sendReply("/cap - Provides an introduction to the Create-A-Pokemon project.");
			this.sendReply("!cap - Show everyone that information. Requires: " + Users.getGroupsThatCan('broadcast', room).join(" "));
		}
		if (target === 'all' || target === 'om') {
			matched = true;
			this.sendReply("/om - Provides links to information on the Other Metagames.");
			this.sendReply("!om - Show everyone that information. Requires: " + Users.getGroupsThatCan('broadcast', room).join(" "));
		}
		if (target === 'all' || target === 'learn' || target === 'learnset' || target === 'learnall') {
			matched = true;
			this.sendReply("/learn [pokemon], [move, move, ...] - Displays how a Pokemon can learn the given moves, if it can at all.");
			this.sendReply("!learn [pokemon], [move, move, ...] - Show everyone that information. Requires: " + Users.getGroupsThatCan('broadcast', room).join(" "));
		}
		if (target === 'all' || target === 'calc' || target === 'caclulator') {
			matched = true;
			this.sendReply("/calc - Provides a link to a damage calculator");
			this.sendReply("!calc - Shows everyone a link to a damage calculator. Requires: " + Users.getGroupsThatCan('broadcast', room).join(" "));
		}
		if (target === 'all' || target === 'blockchallenges' || target === 'away' || target === 'idle') {
			matched = true;
			this.sendReply("/away - Blocks challenges so no one can challenge you. Deactivate it with /back.");
		}
		if (target === 'all' || target === 'allowchallenges' || target === 'back') {
			matched = true;
			this.sendReply("/back - Unlocks challenges so you can be challenged again. Deactivate it with /away.");
		}
		if (target === 'all' || target === 'faq') {
			matched = true;
			this.sendReply("/faq [theme] - Provides a link to the FAQ. Add deviation, doubles, randomcap, restart, or staff for a link to these questions. Add all for all of them.");
			this.sendReply("!faq [theme] - Shows everyone a link to the FAQ. Add deviation, doubles, randomcap, restart, or staff for a link to these questions. Add all for all of them. Requires: " + Users.getGroupsThatCan('broadcast', room).join(" "));
		}
		if (target === 'all' || target === 'highlight') {
			matched = true;
			this.sendReply("Set up highlights:");
			this.sendReply("/highlight add, word - add a new word to the highlight list.");
			this.sendReply("/highlight list - list all words that currently highlight you.");
			this.sendReply("/highlight delete, word - delete a word from the highlight list.");
			this.sendReply("/highlight delete - clear the highlight list");
		}
		if (target === 'all' || target === 'timestamps') {
			matched = true;
			this.sendReply("Set your timestamps preference:");
			this.sendReply("/timestamps [all|lobby|pms], [minutes|seconds|off]");
			this.sendReply("all - change all timestamps preferences, lobby - change only lobby chat preferences, pms - change only PM preferences");
			this.sendReply("off - set timestamps off, minutes - show timestamps of the form [hh:mm], seconds - show timestamps of the form [hh:mm:ss]");
		}
		if (target === 'all' || target === 'effectiveness' || target === 'matchup' || target === 'eff' || target === 'type') {
			matched = true;
			this.sendReply("/effectiveness OR /matchup OR /eff OR /type [attack], [defender] - Provides the effectiveness of a move or type on another type or a Pokémon.");
			this.sendReply("!effectiveness OR /matchup OR !eff OR !type [attack], [defender] - Shows everyone the effectiveness of a move or type on another type or a Pokémon.");
		}
		if (target === 'all' || target === 'dexsearch' || target === 'dsearch') {
			matched = true;
			this.sendReply("/dexsearch [type], [move], [move], ... - Searches for Pokemon that fulfill the selected criteria.");
			this.sendReply("Search categories are: type, tier, color, moves, ability, gen.");
			this.sendReply("Valid colors are: green, red, blue, white, brown, yellow, purple, pink, gray and black.");
			this.sendReply("Valid tiers are: Uber/OU/BL/LC/CAP.");
			this.sendReply("Types must be followed by ' type', e.g., 'dragon type'.");
			this.sendReply("Parameters can be excluded through the use of '!', e.g., '!water type' excludes all water types.");
			this.sendReply("The parameter 'mega' can be added to search for Mega Evolutions only.");
			this.sendReply("The order of the parameters does not matter.");
		}
		if (target === 'all' || target === 'dice' || target === 'roll') {
			matched = true;
			this.sendReply("/dice [optional max number] - Randomly picks a number between 1 and 6, or between 1 and the number you choose.");
			this.sendReply("/dice [number of dice]d[number of sides] - Simulates rolling a number of dice, e.g., /dice 2d4 simulates rolling two 4-sided dice.");
		}
		if (target === 'all' || target === 'join') {
			matched = true;
			this.sendReply("/join [roomname] - Attempts to join the room [roomname].");
		}
		if (target === 'all' || target === 'ignore') {
			matched = true;
			this.sendReply("/ignore [user] - Ignores all messages from the user [user].");
			this.sendReply("Note that staff messages cannot be ignored.");
		}
		if (Users.can(target, 'lock') || target === 'lock' || target === 'l') {
			matched = true;
			this.sendReply("/lock OR /l [username], [reason] - Locks the user from talking in all chats. Requires: " + Users.getGroupsThatCan('lock', room).join(" "));
		}
		if (Users.can(target, 'lock') || target === 'unlock') {
			matched = true;
			this.sendReply("/unlock [username] - Unlocks the user. Requires: " + Users.getGroupsThatCan('lock', room).join(" "));
		}
		if (Users.can(target, 'redirect') || target === 'redirect' || target === 'redir') {
			matched = true;
			this.sendReply("/redirect or /redir [username], [roomname] - Attempts to redirect the user [username] to the room [roomname]. Requires: " + Users.getGroupsThatCan('redirect', room).join(" "));
		}
		if (Users.can(target, 'staff') || target === 'modnote') {
			matched = true;
			this.sendReply("/modnote [note] - Adds a moderator note that can be read through modlog. Requires: " + Users.getGroupsThatCan('staff', room).join(" "));
		}
		if (Users.can(target, 'forcerename') || target === 'forcerename' || target === 'fr') {
			matched = true;
			this.sendReply("/forcerename OR /fr [username], [reason] - Forcibly change a user's name and shows them the [reason]. Requires: " + Users.getGroupsThatCan('forcerename').join(" "));
		}
		if (Users.can(target, 'ban') || target === 'roomban') {
			matched = true;
			this.sendReply("/roomban [username] - Bans the user from the room you are in. Requires: " + Users.getGroupsThatCan('ban', room).join(" "));
		}
		if (Users.can(target, 'ban') || target === 'roomunban') {
			matched = true;
			this.sendReply("/roomunban [username] - Unbans the user from the room you are in. Requires: " + Users.getGroupsThatCan('ban', room).join(" "));
		}
		if (Users.can(target, 'ban') || target === 'ban') {
			matched = true;
			this.sendReply("/ban OR /b [username], [reason] - Kick user from all rooms and ban user's IP address with reason. Requires: " + Users.getGroupsThatCan('ban').join(" "));
		}
		if (Users.can(target, 'rangeban') || target === 'banip') {
			matched = true;
			this.sendReply("/banip [ip] - Kick users on this IP or IP range from all rooms and bans it. Accepts wildcards to ban ranges. Requires: " + Users.getGroupsThatCan('rangeban').join(" "));
		}
		if (Users.can(target, 'ban') || target === 'unban') {
			matched = true;
			this.sendReply("/unban [username] - Unban a user. Requires: " + Users.getGroupsThatCan('ban').join(" "));
		}
		if (Users.can(target, 'ban') || target === 'unbanall') {
			matched = true;
			this.sendReply("/unbanall - Unban all IP addresses. Requires: " + Users.getGroupsThatCan('ban').join(" "));
		}
		if (Users.can(target, 'staff') || target === 'modlog') {
			matched = true;
			this.sendReply("/modlog [roomid|all], [n] - Roomid defaults to current room. If n is a number or omitted, display the last n lines of the moderator log. Defaults to 15. If n is not a number, search the moderator log for 'n' on room's log [roomid]. If you set [all] as [roomid], searches for 'n' on all rooms's logs. Requires: " + Users.getGroupsThatCan('staff', room).join(" "));
		}
		if (Users.can(target, 'kick') || target === 'kickbattle ') {
			matched = true;
			this.sendReply("/kickbattle [username], [reason] - Kicks an user from a battle with reason. Requires: " + Users.getGroupsThatCan('kick').join(" "));
		}
		if (Users.can(target, 'warn') || target === 'warn' || target === 'k') {
			matched = true;
			this.sendReply("/warn OR /k [username], [reason] - Warns a user showing them the Pokemon Showdown Rules and [reason] in an overlay. Requires: " + Users.getGroupsThatCan('warn', room).join(" "));
		}
		if (Users.can(target, 'mute') || target === 'mute' || target === 'm') {
			matched = true;
			this.sendReply("/mute OR /m [username], [reason] - Mutes a user with reason for 7 minutes. Requires: " + Users.getGroupsThatCan('mute', room).join(" "));
		}
		if (Users.can(target, 'mute') || target === 'hourmute' || target === 'hm') {
			matched = true;
			this.sendReply("/hourmute OR /hm [username], [reason] - Mutes a user with reason for an hour. Requires: " + Users.getGroupsThatCan('mute', room).join(" "));
		}
		if (Users.can(target, 'mute') || target === 'unmute' || target === 'um') {
			matched = true;
			this.sendReply("/unmute [username] - Removes mute from user. Requires: " + Users.getGroupsThatCan('mute', room).join(" "));
		}
		if (Users.can(target, 'promote') || target === 'promote') {
			matched = true;
			this.sendReply("/promote [username], [group] - Promotes the user to the specified group or next ranked group. Requires: " + Users.getGroupsThatCan('promote').join(" "));
		}
		if (Users.can(target, 'promote') || target === 'demote') {
			matched = true;
			this.sendReply("/demote [username], [group] - Demotes the user to the specified group or previous ranked group. Requires: " + Users.getGroupsThatCan('promote').join(" "));
		}
		if (Users.can(target, 'forcerenameto') || target === 'forcerenameto' || target === 'frt') {
			matched = true;
			this.sendReply("/forcerenameto OR /frt [username] - Force a user to choose a new name. Requires: " + Users.getGroupsThatCan('forcerenameto').join(" "));
			this.sendReply("/forcerenameto OR /frt [username], [new name] - Forcibly change a user's name to [new name]. Requires: " + Users.getGroupsThatCan('forcerenameto').join(" "));
		}
		if (Users.can(target, 'forcewin') || target === 'forcetie') {
			matched = true;
			this.sendReply("/forcetie - Forces the current match to tie. Requires: " + Users.getGroupsThatCan('forcewin').join(" "));
		}
		if (Users.can(target, 'declare') || target === 'declare') {
			matched = true;
			this.sendReply("/declare [message] - Anonymously announces a message. Requires: " + Users.getGroupsThatCan('declare', room).join(" "));
		}
		if (Users.can(target, 'gdeclare') || target === 'chatdeclare' || target === 'cdeclare') {
			matched = true;
			this.sendReply("/cdeclare [message] - Anonymously announces a message to all chatrooms on the server. Requires: " + Users.getGroupsThatCan('gdeclare').join(" "));
		}
		if (Users.can(target, 'gdeclare') || target === 'globaldeclare' || target === 'gdeclare') {
			matched = true;
			this.sendReply("/globaldeclare [message] - Anonymously announces a message to every room on the server. Requires: " + Users.getGroupsThatCan('gdeclare').join(" "));
		}
		if (Users.can(target, 'announce') || target === 'announce' || target === 'wall') {
			matched = true;
			this.sendReply("/announce OR /wall [message] - Makes an announcement. Requires: " + Users.getGroupsThatCan('announce', room).join(" "));
		}
		if (Users.can(target, 'modchat') || target === 'modchat') {
			matched = true;
			this.sendReply("/modchat [off/autoconfirmed/" +
				config.groups[roomType + 'ByRank'].filter(function (g) { return g.trim(); }).join("/") +
				"] - Set the level of moderated chat. Requires: " +
				Users.getGroupsThatCan('modchat', room).join(" ") +
				" for off/autoconfirmed/" +
				config.groups[roomType + 'ByRank'].slice(0, 2).filter(function (g) { return g.trim(); }).join("/") +
				" options, " +
				Users.getGroupsThatCan('modchatall', room).join(" ") +
				" for all the options");
		}
		if (Users.can(target, 'hotpatch') || target === 'hotpatch') {
			matched = true;
			this.sendReply("Hot-patching the game engine allows you to update parts of Showdown without interrupting currently-running battles. Requires: " + Users.getGroupsThatCan('hotpatch').join(" "));
			this.sendReply("Hot-patching has greater memory requirements than restarting.");
			this.sendReply("/hotpatch chat - reload chat-commands.js");
			this.sendReply("/hotpatch battles - spawn new simulator processes");
			this.sendReply("/hotpatch formats - reload the tools.js tree, rebuild and rebroad the formats list, and also spawn new simulator processes");
		}
		if (Users.can(target, 'lockdown') || target === 'lockdown') {
			matched = true;
			this.sendReply("/lockdown - locks down the server, which prevents new battles from starting so that the server can eventually be restarted. Requires: " + Users.getGroupsThatCan('lockdown').join(" "));
		}
		if (Users.can(target, 'lockdown') || target === 'kill') {
			matched = true;
			this.sendReply("/kill - kills the server. Can't be done unless the server is in lockdown state. Requires: " + Users.getGroupsThatCan('lockdown').join(" "));
		}
		if (Users.can(target, 'hotpatch') || target === 'loadbanlist') {
			matched = true;
			this.sendReply("/loadbanlist - Loads the bans located at ipbans.txt. The command is executed automatically at startup. Requires: " + Users.getGroupsThatCan('hotpatch').join(" "));
		}
		if (Users.can(target, 'makeroom') || target === 'makechatroom') {
			matched = true;
			this.sendReply("/makechatroom [roomname] - Creates a new room named [roomname]. Requires: " + Users.getGroupsThatCan('makeroom').join(" "));
		}
		if (Users.can(target, 'makeroom') || target === 'deregisterchatroom') {
			matched = true;
			this.sendReply("/deregisterchatroom [roomname] - Deletes room [roomname] after the next server restart. Requires: " + Users.getGroupsThatCan('makeroom').join(" "));
		}
		if (Users.can(target, 'roompromote', config.groups[roomType + 'ByRank'].slice(-1)[0]) || target === 'roomowner') {
			matched = true;
			this.sendReply("/roomowner [username] - Appoints [username] as a room owner. Removes official status. Requires: " + Users.getGroupsThatCan('roompromote', config.groups[roomType + 'ByRank'].slice(-1)[0]).join(" "));
		}
		if (Users.can(target, 'roompromote', config.groups[roomType + 'ByRank'].slice(-1)[0]) || target === 'roomdeowner') {
			matched = true;
			this.sendReply("/roomdeowner [username] - Removes [username]'s status as a room owner. Requires: " + Users.getGroupsThatCan('roompromote', config.groups[roomType + 'ByRank'].slice(-1)[0]).join(" "));
		}
		if (Users.can(target, 'privateroom') || target === 'privateroom') {
			matched = true;
			this.sendReply("/privateroom [on/off] - Makes or unmakes a room private. Requires: " + Users.getGroupsThatCan('privateroom', room).join(" "));
		}
		if (target === 'all' || target === 'help' || target === 'h' || target === '?' || target === 'commands') {
			matched = true;
			this.sendReply("/help OR /h OR /? - Gives you help.");
		}
		if (!target) {
			this.sendReply("COMMANDS: /msg, /reply, /ignore, /ip, /rating, /nick, /avatar, /rooms, /whois, /help, /away, /back, /timestamps, /highlight");
			this.sendReply("INFORMATIONAL COMMANDS: /data, /dexsearch, /groups, /opensource, /avatars, /faq, /rules, /intro, /tiers, /othermetas, /learn, /analysis, /calc (replace / with ! to broadcast. (Requires: " + Users.getGroupsThatCan('broadcast', room).join(" ") + ")");
			this.sendReply("For details on all room commands, use /roomhelp");
			this.sendReply("For details on all commands, use /help all");
			if (user.group !== config.groups.default[roomType]) {
				this.sendReply("DRIVER COMMANDS: /mute, /unmute, /announce, /modlog, /forcerename, /alts")
				this.sendReply("MODERATOR COMMANDS: /ban, /unban, /unbanall, /ip, /redirect, /kick");
				this.sendReply("LEADER COMMANDS: /promote, /demote, /forcewin, /forcetie, /declare");
				this.sendReply("For details on all moderator commands, use /help " + Users.getGroupsThatCan('staff', room)[0]);
			}
			this.sendReply("For details of a specific command, use something like: /help data");
		} else if (!matched) {
			this.sendReply("The command '" + target + "' was not found. Try /help for general help");
		}
	},

};<|MERGE_RESOLUTION|>--- conflicted
+++ resolved
@@ -634,18 +634,13 @@
 	git: 'opensource',
 	opensource: function(target, room, user) {
 		if (!this.canBroadcast()) return;
-<<<<<<< HEAD
 		this.sendReplyBox('Pokemon Showdown is open source:<br />'+
-				  '- Language: JavaScript<br />'+
-				  '- <a href="https://github.com/kupochu/Pokemon-Showdown">TBT\'s Source Code</a><br />'+
-				  '- <a href="https://github.com/kupochu/Pokemon-Showdown/commits/master">TBT\'s latest updates</a><br />'+
-				  '- <a href="https://github.com/Zarel/Pokemon-Showdown/commits/master">What\'s new with main?</a><br />'+
-				  '- <a href="https://github.com/Zarel/Pokemon-Showdown">Main Server source code</a><br />'+
-				  '- <a href="https://github.com/Zarel/Pokemon-Showdown-Client">Client source code</a>'
-				  );
-=======
-		this.sendReplyBox('Pokemon Showdown is open source:<br />- Language: JavaScript (Node.js)<br />- <a href="https://github.com/Zarel/Pokemon-Showdown/commits/master">What\'s new?</a><br />- <a href="https://github.com/Zarel/Pokemon-Showdown">Server source code</a><br />- <a href="https://github.com/Zarel/Pokemon-Showdown-Client">Client source code</a>');
->>>>>>> df83ee84
+			'- Language: JavaScript (Node.js)<br />'+
+			'- <a href="https://github.com/kupochu/Pokemon-Showdown">TBT\'s Source Code</a><br />'+
+			'- <a href="https://github.com/kupochu/Pokemon-Showdown/commits/master">TBT\'s latest updates</a><br />'+
+			'- <a href="https://github.com/Zarel/Pokemon-Showdown/commits/master">What\'s new with main?</a><br />'+
+			'- <a href="https://github.com/Zarel/Pokemon-Showdown">Main Server source code</a><br />'+
+			'- <a href="https://github.com/Zarel/Pokemon-Showdown-Client">Client source code</a>');
 	},
 
 	avatars: function(target, room, user) {
