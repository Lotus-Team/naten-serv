/**
 * Commands
 * Pokemon Showdown - http://pokemonshowdown.com/
 *
 * These are commands. For instance, you can define the command 'whois'
 * here, then use it by typing /whois into Pokemon Showdown.
 *
 * A command can be in the form:
 *   ip: 'whois',
 * This is called an alias: it makes it so /ip does the same thing as
 * /whois.
 *
 * But to actually define a command, it's a function:
 *
 *   allowchallenges: function (target, room, user) {
 *     user.blockChallenges = false;
 *     this.sendReply("You are available for challenges from now on.");
 *   }
 *
 * Commands are actually passed five parameters:
 *   function (target, room, user, connection, cmd, message)
 * Most of the time, you only need the first three, though.
 *
 * target = the part of the message after the command
 * room = the room object the message was sent to
 *   The room name is room.id
 * user = the user object that sent the message
 *   The user's name is user.name
 * connection = the connection that the message was sent from
 * cmd = the name of the command
 * message = the entire message sent by the user
 *
 * If a user types in "/msg zarel, hello"
 *   target = "zarel, hello"
 *   cmd = "msg"
 *   message = "/msg zarel, hello"
 *
 * Commands return the message the user should say. If they don't
 * return anything or return something falsy, the user won't say
 * anything.
 *
 * Commands have access to the following functions:
 *
 * this.sendReply(message)
 *   Sends a message back to the room the user typed the command into.
 *
 * this.sendReplyBox(html)
 *   Same as sendReply, but shows it in a box, and you can put HTML in
 *   it.
 *
 * this.popupReply(message)
 *   Shows a popup in the window the user typed the command into.
 *
 * this.add(message)
 *   Adds a message to the room so that everyone can see it.
 *   This is like this.sendReply, except everyone in the room gets it,
 *   instead of just the user that typed the command.
 *
 * this.send(message)
 *   Sends a message to the room so that everyone can see it.
 *   This is like this.add, except it's not logged, and users who join
 *   the room later won't see it in the log, and if it's a battle, it
 *   won't show up in saved replays.
 *   You USUALLY want to use this.add instead.
 *
 * this.logEntry(message)
 *   Log a message to the room's log without sending it to anyone. This
 *   is like this.add, except no one will see it.
 *
 * this.addModCommand(message)
 *   Like this.add, but also logs the message to the moderator log
 *   which can be seen with /modlog.
 *
 * this.logModCommand(message)
 *   Like this.addModCommand, except users in the room won't see it.
 *
 * this.can(permission)
 * this.can(permission, targetUser)
 *   Checks if the user has the permission to do something, or if a
 *   targetUser is passed, check if the user has permission to do
 *   it to that user. Will automatically give the user an "Access
 *   denied" message if the user doesn't have permission: use
 *   user.can() if you don't want that message.
 *
 *   Should usually be near the top of the command, like:
 *     if (!this.can('potd')) return false;
 *
 * this.canBroadcast()
 *   Signifies that a message can be broadcast, as long as the user
 *   has permission to. This will check to see if the user used
 *   "!command" instead of "/command". If so, it will check to see
 *   if the user has permission to broadcast (by default, voice+ can),
 *   and return false if not. Otherwise, it will add the message to
 *   the room, and turn on the flag this.broadcasting, so that
 *   this.sendReply and this.sendReplyBox will broadcast to the room
 *   instead of just the user that used the command.
 *
 *   Should usually be near the top of the command, like:
 *     if (!this.canBroadcast()) return false;
 *
 * this.canBroadcast(suppressMessage)
 *   Functionally the same as this.canBroadcast(). However, it
 *   will look as if the user had written the text suppressMessage.
 *
 * this.canTalk()
 *   Checks to see if the user can speak in the room. Returns false
 *   if the user can't speak (is muted, the room has modchat on, etc),
 *   or true otherwise.
 *
 *   Should usually be near the top of the command, like:
 *     if (!this.canTalk()) return false;
 *
 * this.canTalk(message, room)
 *   Checks to see if the user can say the message in the room.
 *   If a room is not specified, it will default to the current one.
 *   If it has a falsy value, the check won't be attached to any room.
 *   In addition to running the checks from this.canTalk(), it also
 *   checks to see if the message has any banned words, is too long,
 *   or was just sent by the user. Returns the filtered message, or a
 *   falsy value if the user can't speak.
 *
 *   Should usually be near the top of the command, like:
 *     target = this.canTalk(target);
 *     if (!target) return false;
 *
 * this.parse(message)
 *   Runs the message as if the user had typed it in.
 *
 *   Mostly useful for giving help messages, like for commands that
 *   require a target:
 *     if (!target) return this.parse('/help msg');
 *
 *   After 10 levels of recursion (calling this.parse from a command
 *   called by this.parse from a command called by this.parse etc)
 *   we will assume it's a bug in your command and error out.
 *
 * this.targetUserOrSelf(target, exactName)
 *   If target is blank, returns the user that sent the message.
 *   Otherwise, returns the user with the username in target, or
 *   a falsy value if no user with that username exists.
 *   By default, this will track users across name changes. However,
 *   if exactName is true, it will enforce exact matches.
 *
 * this.getLastIdOf(user)
 *   Returns the last userid of an specified user.
 *
 * this.splitTarget(target, exactName)
 *   Splits a target in the form "user, message" into its
 *   constituent parts. Returns message, and sets this.targetUser to
 *   the user, and this.targetUsername to the username.
 *   By default, this will track users across name changes. However,
 *   if exactName is true, it will enforce exact matches.
 *
 *   Remember to check if this.targetUser exists before going further.
 *
 * Unless otherwise specified, these functions will return undefined,
 * so you can return this.sendReply or something to send a reply and
 * stop the command there.
 *
 * @license MIT license
 */

var commands = exports.commands = {

	ip: 'whois',
	rooms: 'whois',
	alt: 'whois',
	alts: 'whois',
	whois: function (target, room, user) {
		var targetUser = this.targetUserOrSelf(target, user.group === ' ');
		if (!targetUser) {
			return this.sendReply("User " + this.targetUsername + " not found.");
		}

		this.sendReply("User: " + targetUser.name);
		if (user.can('alts', targetUser)) {
			var alts = targetUser.getAlts();
			var output = Object.keys(targetUser.prevNames).join(", ");
			if (output) this.sendReply("Previous names: " + output);

			for (var j = 0; j < alts.length; ++j) {
				var targetAlt = Users.get(alts[j]);
				if (!targetAlt.named && !targetAlt.connected) continue;
				if (Config.groups.bySymbol[targetAlt.group] && Config.groups.bySymbol[user.group] &&
					Config.groups.bySymbol[targetAlt.group].rank > Config.groups.bySymbol[user.group].rank) continue;

				this.sendReply("Alt: " + targetAlt.name);
				output = Object.keys(targetAlt.prevNames).join(", ");
				if (output) this.sendReply("Previous names: " + output);
			}
		}
		if (Config.groups.bySymbol[targetUser.group] && Config.groups.bySymbol[targetUser.group].name) {
			this.sendReply("Group: " + Config.groups.bySymbol[targetUser.group].name + " (" + targetUser.group + ")");
		}
		if (targetUser.isSysop) {
			this.sendReply("(Pok\xE9mon Showdown System Operator)");
		}
		if (!targetUser.authenticated) {
			this.sendReply("(Unregistered)");
		}
		if (!this.broadcasting && (user.can('ip', targetUser) || user === targetUser)) {
			var ips = Object.keys(targetUser.ips);
			this.sendReply("IP" + ((ips.length > 1) ? "s" : "") + ": " + ips.join(", "));
		}
		var output = "In rooms: ";
		var first = true;
		for (var i in targetUser.roomCount) {
			if (i === 'global' || Rooms.get(i).isPrivate) continue;
			if (!first) output += " | ";
			first = false;

			output += '<a href="/' + i + '" room="' + i + '">' + i + '</a>';
		}
		this.sendReply('|raw|' + output);
	},

	ipsearch: function (target, room, user) {
		if (!this.can('rangeban')) return;
		var atLeastOne = false;
		this.sendReply("Users with IP " + target + ":");
		for (var userid in Users.users) {
			var user = Users.users[userid];
			if (user.latestIp === target) {
				this.sendReply((user.connected ? " + " : "-") + " " + user.name);
				atLeastOne = true;
			}
		}
		if (!atLeastOne) this.sendReply("No results found.");
	},

	/*********************************************************
	 * Shortcuts
	 *********************************************************/

	invite: function (target, room, user) {
		target = this.splitTarget(target);
		if (!this.targetUser) {
			return this.sendReply("User " + this.targetUsername + " not found.");
		}
		var roomid = (target || room.id);
		if (!Rooms.get(roomid)) {
			return this.sendReply("Room " + roomid + " not found.");
		}
		return this.parse('/msg ' + this.targetUsername + ', /invite ' + roomid);
	},

	/*********************************************************
	 * Informational commands
	 *********************************************************/

	stats: 'data',
	dex: 'data',
	pokedex: 'data',
	details: 'data',
	dt: 'data',
	data: function (target, room, user, connection, cmd) {
		if (!this.canBroadcast()) return;

		var buffer = '';
		var targetId = toId(target);
		var newTargets = Tools.dataSearch(target);
		var showDetails = (cmd === 'dt' || cmd === 'details');
		if (newTargets && newTargets.length) {
			for (var i = 0; i < newTargets.length; ++i) {
				if (newTargets[i].id !== targetId && !Tools.data.Aliases[targetId] && !i) {
					buffer = "No Pokemon, item, move, ability or nature named '" + target + "' was found. Showing the data of '" + newTargets[0].name + "' instead.\n";
				}
				if (newTargets[i].searchType === 'nature') {
					buffer += "" + newTargets[i].name + " nature: ";
					if (newTargets[i].plus) {
						var statNames = {'atk': "Attack", 'def': "Defense", 'spa': "Special Attack", 'spd': "Special Defense", 'spe': "Speed"};
						buffer += "+10% " + statNames[newTargets[i].plus] + ", -10% " + statNames[newTargets[i].minus] + ".";
					} else {
						buffer += "No effect.";
					}
					return this.sendReply(buffer);
				} else {
					buffer += '|c|~|/data-' + newTargets[i].searchType + ' ' + newTargets[i].name + '\n';
				}
			}
		} else {
			return this.sendReply("No Pokemon, item, move, ability or nature named '" + target + "' was found. (Check your spelling?)");
		}

		if (showDetails) {
			if (newTargets[0].searchType === 'pokemon') {
				var pokemon = Tools.getTemplate(newTargets[0].name);
				if (pokemon.weightkg >= 200) {
					var weighthit = 120;
				} else if (pokemon.weightkg >= 100) {
					var weighthit = 100;
				} else if (pokemon.weightkg >= 50) {
					var weighthit = 80;
				} else if (pokemon.weightkg >= 25) {
					var weighthit = 60;
				} else if (pokemon.weightkg >= 10) {
					var weighthit = 40;
				} else {
					var weighthit = 20;
				}
				var details = {
					"Dex#": pokemon.num,
					"Height": pokemon.heightm + " m",
					"Weight": pokemon.weightkg + " kg <em>(" + weighthit + " BP)</em>",
					"Dex Colour": pokemon.color,
					"Egg Group(s)": pokemon.eggGroups.join(", ")
				};
				if (!pokemon.evos.length) {
					details["Evolution"] = "<font color=#585858>Does Not Evolve</font>";
				} else {
					details["Evolution"] = pokemon.evos.map(function (evo) {
						var evo = Tools.getTemplate(evo);
						return evo.name + " (" + evo.evoLevel + ")";
					}).join(", ");
				}

		 	} else if (newTargets[0].searchType === 'move') {
				var move = Tools.getMove(newTargets[0].name);
				var details = {
					"Priority": move.priority,
				};
				
				if (move.secondary || move.secondaries) details["<font color=black>&#10003; Secondary Effect</font>"] = "";	
				if (move.isContact) details["<font color=black>&#10003; Contact</font>"] = "";

				details["Target"] = {
					'normal': "Adjacent Pokemon",
					'self': "Self",
					'adjacentAlly': "Single Ally",
					'allAdjacentFoes': "Adjacent Foes",
					'foeSide': "All Foes",
					'allySide': "All Allies",
					'allAdjacent': "All Adjacent Pokemon",
					'any': "Any Pokemon",
					'all': "All Pokemon"
				}[move.target] || "Unknown";

			} else if (newTargets[0].searchType === 'item') {
				var item = Tools.getItem(newTargets[0].name);
				var details = {};
				if (item.fling) {
					details["Fling Base Power"] = item.fling.basePower;
					if (item.fling.status) details["Fling Effect"] = item.fling.status;
					if (item.fling.volatileStatus) details["Fling Effect"] = item.fling.volatileStatus;
					if (item.isBerry) details["Fling Effect"] = "Activates effect of berry on target.";
					if (item.id === 'whiteherb') details["Fling Effect"] = "Removes all negative stat levels on the target.";
					if (item.id === 'mentalherb') details["Fling Effect"] = "Removes the effects of infatuation, Taunt, Encore, Torment, Disable, and Cursed Body on the target.";
				}
				if (!item.fling) details["Fling"] = "This item cannot be used with Fling";
				if (item.naturalGift) {
					details["Natural Gift Type"] = item.naturalGift.type;
					details["Natural Gift BP"] = item.naturalGift.basePower;
				}

			} else {
				var details = {};
			}

			buffer += '|raw|<font size="1">' + Object.keys(details).map(function (detail) {
				return '<font color=#585858>' + detail + (details[detail] !== '' ? ':</font> ' + details[detail] : '</font>');
			}).join("&nbsp;|&ThickSpace;") + '</font>';
		}
		this.sendReply(buffer);
	},

	ds: 'dexsearch',
	dsearch: 'dexsearch',
	dexsearch: function (target, room, user) {
		if (!this.canBroadcast()) return;

		if (!target) return this.parse('/help dexsearch');
		var targets = target.split(',');
		var searches = {};
		var allTiers = {'uber':1, 'ou':1, 'uu':1, 'lc':1, 'cap':1, 'bl':1, 'bl2':1, 'ru':1, 'bl3':1, 'nu':1};
		var allColours = {'green':1, 'red':1, 'blue':1, 'white':1, 'brown':1, 'yellow':1, 'purple':1, 'pink':1, 'gray':1, 'black':1};
		var showAll = false;
		var megaSearch = null;
		var feSearch = null; // search for fully evolved pokemon only
		var output = 10;

		for (var i in targets) {
			var isNotSearch = false;
			target = targets[i].trim().toLowerCase();
			if (target.slice(0, 1) === '!') {
				isNotSearch = true;
				target = target.slice(1);
			}

			var targetAbility = Tools.getAbility(targets[i]);
			if (targetAbility.exists) {
				if (!searches['ability']) searches['ability'] = {};
				if (Object.count(searches['ability'], true) === 1 && !isNotSearch) return this.sendReplyBox("Specify only one ability.");
				if ((searches['ability'][targetAbility.name] && isNotSearch) || (searches['ability'][targetAbility.name] === false && !isNotSearch)) return this.sendReplyBox("A search cannot both exclude and include an ability.");
				searches['ability'][targetAbility.name] = !isNotSearch;
				continue;
			}

			if (target in allTiers) {
				if (!searches['tier']) searches['tier'] = {};
				if ((searches['tier'][target] && isNotSearch) || (searches['tier'][target] === false && !isNotSearch)) return this.sendReplyBox('A search cannot both exclude and include a tier.');
				searches['tier'][target] = !isNotSearch;
				continue;
			}

			if (target in allColours) {
				if (!searches['color']) searches['color'] = {};
				if ((searches['color'][target] && isNotSearch) || (searches['color'][target] === false && !isNotSearch)) return this.sendReplyBox('A search cannot both exclude and include a color.');
				searches['color'][target] = !isNotSearch;
				continue;
			}

			var targetInt = parseInt(target);
			if (0 < targetInt && targetInt < 7) {
				if (!searches['gen']) searches['gen'] = {};
				if ((searches['gen'][target] && isNotSearch) || (searches['gen'][target] === false && !isNotSearch)) return this.sendReplyBox('A search cannot both exclude and include a generation.');
				searches['gen'][target] = !isNotSearch;
				continue;
			}

			if (target === 'all') {
				if (this.broadcasting) {
					return this.sendReplyBox("A search with the parameter 'all' cannot be broadcast.");
				}
				showAll = true;
				continue;
			}

			if (target === 'megas' || target === 'mega') {
				if ((megaSearch && isNotSearch) || (megaSearch === false && !isNotSearch)) return this.sendReplyBox('A search cannot both exclude and include Mega Evolutions.');
				megaSearch = !isNotSearch;
				continue;
			}

			if (target === 'fe' || target === 'fullyevolved' || target === 'nfe' || target === 'notfullyevolved') {
				if (target === 'nfe' || target === 'notfullyevolved') isNotSearch = !isNotSearch;
				if ((feSearch && isNotSearch) || (feSearch === false && !isNotSearch)) return this.sendReplyBox('A search cannot both exclude and include fully evolved Pokémon.');
				feSearch = !isNotSearch;
				continue;
			}

			var targetMove = Tools.getMove(target);
			if (targetMove.exists) {
				if (!searches['moves']) searches['moves'] = {};
				if (Object.count(searches['moves'], true) === 4 && !isNotSearch) return this.sendReplyBox("Specify a maximum of 4 moves.");
				if ((searches['moves'][targetMove.name] && isNotSearch) || (searches['moves'][targetMove.name] === false && !isNotSearch)) return this.sendReplyBox("A search cannot both exclude and include a move.");
				searches['moves'][targetMove.name] = !isNotSearch;
				continue;
			}

			if (target.indexOf(' type') > -1) {
				target = target.charAt(0).toUpperCase() + target.slice(1, target.indexOf(' type'));
				if (target in Tools.data.TypeChart) {
					if (!searches['types']) searches['types'] = {};
					if (Object.count(searches['types'], true) === 2 && !isNotSearch) return this.sendReplyBox("Specify a maximum of two types.");
					if ((searches['types'][target] && isNotSearch) || (searches['types'][target] === false && !isNotSearch)) return this.sendReplyBox("A search cannot both exclude and include a type.");
					searches['types'][target] = !isNotSearch;
					continue;
				}
			}
			return this.sendReplyBox("'" + Tools.escapeHTML(target) + "' could not be found in any of the search categories.");
		}

		if (showAll && Object.size(searches) === 0 && megaSearch === null && feSearch === null) return this.sendReplyBox("No search parameters other than 'all' were found. Try '/help dexsearch' for more information on this command.");

		var dex = {};
		for (var pokemon in Tools.data.Pokedex) {
			var template = Tools.getTemplate(pokemon);
			var megaSearchResult = (megaSearch === null || (megaSearch === true && template.isMega) || (megaSearch === false && !template.isMega));
			var feSearchResult = (feSearch === null || (feSearch === true && !template.evos.length) || (feSearch === false && template.evos.length))
			if (template.tier !== 'Unreleased' && template.tier !== 'Illegal' && (template.tier !== 'CAP' || (searches['tier'] && searches['tier']['cap'])) &&
				megaSearchResult && feSearchResult) {
				dex[pokemon] = template;
			}
		}

		for (var search in {'moves':1, 'types':1, 'ability':1, 'tier':1, 'gen':1, 'color':1}) {
			if (!searches[search]) continue;
			switch (search) {
				case 'types':
					for (var mon in dex) {
						if (Object.count(searches[search], true) === 2) {
							if (!(searches[search][dex[mon].types[0]]) || !(searches[search][dex[mon].types[1]])) delete dex[mon];
						} else {
							if (searches[search][dex[mon].types[0]] === false || searches[search][dex[mon].types[1]] === false || (Object.count(searches[search], true) > 0 &&
								(!(searches[search][dex[mon].types[0]]) && !(searches[search][dex[mon].types[1]])))) delete dex[mon];
						}
					}
					break;

				case 'tier':
					for (var mon in dex) {
						if ('lc' in searches[search]) {
							// some LC legal Pokemon are stored in other tiers (Ferroseed/Murkrow etc)
							// this checks for LC legality using the going criteria, instead of dex[mon].tier
							var isLC = (dex[mon].evos && dex[mon].evos.length > 0) && !dex[mon].prevo && Tools.data.Formats['lc'].banlist.indexOf(dex[mon].species) === -1;
							if ((searches[search]['lc'] && !isLC) || (!searches[search]['lc'] && isLC)) {
								delete dex[mon];
								continue;
							}
						}
						if (searches[search][String(dex[mon][search]).toLowerCase()] === false) {
							delete dex[mon];
						} else if (Object.count(searches[search], true) > 0 && !searches[search][String(dex[mon][search]).toLowerCase()]) delete dex[mon];
					}
					break;

				case 'gen':
				case 'color':
					for (var mon in dex) {
						if (searches[search][String(dex[mon][search]).toLowerCase()] === false) {
							delete dex[mon];
						} else if (Object.count(searches[search], true) > 0 && !searches[search][String(dex[mon][search]).toLowerCase()]) delete dex[mon];					}
					break;

				case 'ability':
					for (var mon in dex) {
						for (var ability in searches[search]) {
							var needsAbility = searches[search][ability];
							var hasAbility = Object.count(dex[mon].abilities, ability) > 0;
							if (hasAbility !== needsAbility) {
								delete dex[mon];
								break;
							}
						}
					}
					break;

				case 'moves':
					for (var mon in dex) {
						var template = Tools.getTemplate(dex[mon].id);
						if (!template.learnset) template = Tools.getTemplate(template.baseSpecies);
						if (!template.learnset) continue;
						for (var i in searches[search]) {
							var move = Tools.getMove(i);
							if (!move.exists) return this.sendReplyBox("'" + move + "' is not a known move.");
							var prevoTemp = Tools.getTemplate(template.id);
							while (prevoTemp.prevo && prevoTemp.learnset && !(prevoTemp.learnset[move.id])) {
								prevoTemp = Tools.getTemplate(prevoTemp.prevo);
							}
							var canLearn = (prevoTemp.learnset.sketch && !(move.id in {'chatter':1, 'struggle':1, 'magikarpsrevenge':1})) || prevoTemp.learnset[move.id];
							if ((!canLearn && searches[search][i]) || (searches[search][i] === false && canLearn)) delete dex[mon];
						}
					}
					break;

				default:
					return this.sendReplyBox("Something broke! PM TalkTakesTime here or on the Smogon forums with the command you tried.");
			}
		}

		var results = Object.keys(dex).map(function (speciesid) {return dex[speciesid].species;});
		results = results.filter(function (species) {
			var template = Tools.getTemplate(species);
			return !(species !== template.baseSpecies && results.indexOf(template.baseSpecies) > -1);
		});
		var resultsStr = "";
		if (results.length > 0) {
			if (showAll || results.length <= output) {
				results.sort();
				resultsStr = results.join(", ");
			} else {
				results.randomize()
				resultsStr = results.slice(0, 10).join(", ") + ", and " + string(results.length - output) + " more. Redo the search with 'all' as a search parameter to show all results.";
			}
		} else {
			resultsStr = "No Pokémon found.";
		}
		return this.sendReplyBox(resultsStr);
	},

	learnset: 'learn',
	learnall: 'learn',
	learn5: 'learn',
	g6learn: 'learn',
	learn: function (target, room, user, connection, cmd) {
		if (!target) return this.parse('/help learn');

		if (!this.canBroadcast()) return;

		var lsetData = {set:{}};
		var targets = target.split(',');
		var template = Tools.getTemplate(targets[0]);
		var move = {};
		var problem;
		var all = (cmd === 'learnall');
		if (cmd === 'learn5') lsetData.set.level = 5;
		if (cmd === 'g6learn') lsetData.format = {noPokebank: true};

		if (!template.exists) {
			return this.sendReply("Pokemon '" + template.id + "' not found.");
		}

		if (targets.length < 2) {
			return this.sendReply("You must specify at least one move.");
		}

		for (var i = 1, len = targets.length; i < len; ++i) {
			move = Tools.getMove(targets[i]);
			if (!move.exists) {
				return this.sendReply("Move '" + move.id + "' not found.");
			}
			problem = TeamValidator.checkLearnsetSync(null, move, template, lsetData);
			if (problem) break;
		}
		var buffer = template.name + (problem ? " <span class=\"message-learn-cannotlearn\">can't</span> learn " : " <span class=\"message-learn-canlearn\">can</span> learn ") + (targets.length > 2 ? "these moves" : move.name);
		if (!problem) {
			var sourceNames = {E:"egg", S:"event", D:"dream world"};
			if (lsetData.sources || lsetData.sourcesBefore) buffer += " only when obtained from:<ul class=\"message-learn-list\">";
			if (lsetData.sources) {
				var sources = lsetData.sources.sort();
				var prevSource;
				var prevSourceType;
				for (var i = 0, len = sources.length; i < len; ++i) {
					var source = sources[i];
					if (source.substr(0, 2) === prevSourceType) {
						if (prevSourceCount < 0) buffer += ": " + source.substr(2);
						else if (all || prevSourceCount < 3) buffer += ", " + source.substr(2);
						else if (prevSourceCount === 3) buffer += ", ...";
						++prevSourceCount;
						continue;
					}
					prevSourceType = source.substr(0, 2);
					prevSourceCount = source.substr(2) ? 0 : -1;
					buffer += "<li>gen " + source.substr(0, 1) + " " + sourceNames[source.substr(1, 1)];
					if (prevSourceType === '5E' && template.maleOnlyHidden) buffer += " (cannot have hidden ability)";
					if (source.substr(2)) buffer += ": " + source.substr(2);
				}
			}
			if (lsetData.sourcesBefore) buffer += "<li>any generation before " + (lsetData.sourcesBefore + 1);
			buffer += "</ul>";
		}
		this.sendReplyBox(buffer);
	},

	weak: 'weakness',
	weakness: function (target, room, user){
		if (!this.canBroadcast()) return;
		var targets = target.split(/[ ,\/]/);

		var pokemon = Tools.getTemplate(target);
		var type1 = Tools.getType(targets[0]);
		var type2 = Tools.getType(targets[1]);

		if (pokemon.exists) {
			target = pokemon.species;
		} else if (type1.exists && type2.exists) {
			pokemon = {types: [type1.id, type2.id]};
			target = type1.id + "/" + type2.id;
		} else if (type1.exists) {
			pokemon = {types: [type1.id]};
			target = type1.id;
		} else {
			return this.sendReplyBox("" + Tools.escapeHTML(target) + " isn't a recognized type or pokemon.");
		}

		var weaknesses = [];
		Object.keys(Tools.data.TypeChart).forEach(function (type) {
			var notImmune = Tools.getImmunity(type, pokemon);
			if (notImmune) {
				var typeMod = Tools.getEffectiveness(type, pokemon);
				if (typeMod === 1) weaknesses.push(type);
				if (typeMod === 2) weaknesses.push("<b>" + type + "</b>");
			}
		});

		if (!weaknesses.length) {
			this.sendReplyBox("" + target + " has no weaknesses.");
		} else {
			this.sendReplyBox("" + target + " is weak to: " + weaknesses.join(", ") + " (not counting abilities).");
		}
	},

	eff: 'effectiveness',
	type: 'effectiveness',
	matchup: 'effectiveness',
	effectiveness: function (target, room, user) {
		var targets = target.split(/[,/]/).slice(0, 2);
		if (targets.length !== 2) return this.sendReply("Attacker and defender must be separated with a comma.");

		var searchMethods = {'getType':1, 'getMove':1, 'getTemplate':1};
		var sourceMethods = {'getType':1, 'getMove':1};
		var targetMethods = {'getType':1, 'getTemplate':1};
		var source;
		var defender;
		var foundData;
		var atkName;
		var defName;
		for (var i = 0; i < 2; ++i) {
			for (var method in searchMethods) {
				foundData = Tools[method](targets[i]);
				if (foundData.exists) break;
			}
			if (!foundData.exists) return this.parse('/help effectiveness');
			if (!source && method in sourceMethods) {
				if (foundData.type) {
					source = foundData;
					atkName = foundData.name;
				} else {
					source = foundData.id;
					atkName = foundData.id;
				}
				searchMethods = targetMethods;
			} else if (!defender && method in targetMethods) {
				if (foundData.types) {
					defender = foundData;
					defName = foundData.species + " (not counting abilities)";
				} else {
					defender = {types: [foundData.id]};
					defName = foundData.id;
				}
				searchMethods = sourceMethods;
			}
		}

		if (!this.canBroadcast()) return;

		var factor = 0;
		if (Tools.getImmunity(source.type || source, defender)) {
			if (source.effectType !== 'Move' || source.basePower || source.basePowerCallback) {
				factor = Math.pow(2, Tools.getEffectiveness(source, defender));
			} else {
				factor = 1;
			}
		}

		this.sendReplyBox("" + atkName + " is " + factor + "x effective against " + defName + ".");
	},

	uptime: (function (){
		function formatUptime(uptime) {
			if (uptime > 24 * 60 * 60) {
				var uptimeText = "";
				var uptimeDays = Math.floor(uptime / (24 * 60 * 60));
				uptimeText = uptimeDays + " " + (uptimeDays == 1 ? "day" : "days");
				var uptimeHours = Math.floor(uptime / (60 * 60)) - uptimeDays * 24;
				if (uptimeHours) uptimeText += ", " + uptimeHours + " " + (uptimeHours === 1 ? "hour" : "hours");
				return uptimeText;
			} else {
				return uptime.seconds().duration();
			}
		}

		return function(target, room, user) {
			if (!this.canBroadcast()) return;
			var uptime = process.uptime();
			this.sendReplyBox("Uptime: <b>" + formatUptime(uptime) + "</b>" +
				(global.uptimeRecord ? "<br /><font color=\"green\">Record: <b>" + formatUptime(global.uptimeRecord) + "</b></font>" : ""));
		};
	})(),

	groups: function (target, room, user) {
		if (!this.canBroadcast()) return;
		this.sendReplyBox(Config.groups.byRank.reduce(function (info, group) {
			if (!Config.groups.bySymbol[group].name || !Config.groups.bySymbol[group].description)
				return info;
			return info + (info ? "<br />" : "") + Tools.escapeHTML(group) + " <strong>" + Tools.escapeHTML(Config.groups.bySymbol[group].name) + "</strong> - " + Tools.escapeHTML(Config.groups.bySymbol[group].description);
		}, ""));
	},

	git: 'opensource',
	opensource: function (target, room, user) {
		if (!this.canBroadcast()) return;
		this.sendReplyBox(
			"Pokemon Showdown is open source:<br />" +
			"- Language: JavaScript (Node.js)<br />" +
			"- <a href=\"https://github.com/kupochu/Pokemon-Showdown\">TBT's Source Code</a><br />"+
			"- <a href=\"https://github.com/kupochu/Pokemon-Showdown/commits/master\">TBT's latest updates</a><br />"+
			"- <a href=\"https://github.com/Zarel/Pokemon-Showdown/commits/master\">What's new?</a><br />" +
			"- <a href=\"https://github.com/Zarel/Pokemon-Showdown\">Server source code</a><br />" +
			"- <a href=\"https://github.com/Zarel/Pokemon-Showdown-Client\">Client source code</a>"
		);
	},

	staff: function (target, room, user) {
	    if (!this.canBroadcast()) return;
	    this.sendReplyBox("<a href=\"http://www.smogon.com/sim/staff_list\">Pokemon Showdown Staff List</a>");
	},

	avatars: function (target, room, user) {
		if (!this.canBroadcast()) return;
		this.sendReplyBox('You can <button name="avatars">change your avatar</button> by clicking on it in the <button name="openOptions"><i class="icon-cog"></i> Options</button> menu in the upper right. Custom avatars are only obtainable by staff.');
	},

	showtan: function (target, room, user) {
		if (room.id !== 'showderp') return this.sendReply("The command '/showtan' was unrecognized. To send a message starting with 'showtan', type '//showtan'.");
		if (!this.can('modchat', null, room)) return;
		target = this.splitTarget(target);
		if (!this.targetUser) return this.sendReply('user not found');
		if (!room.users[this.targetUser.userid]) return this.sendReply('not a showderper');
		this.targetUser.avatar = '#showtan';
		room.add(user.name+' applied showtan to affected area of '+this.targetUser.name);
	},

	introduction: 'intro',
	intro: function (target, room, user) {
		if (!this.canBroadcast()) return;
		this.sendReplyBox(
			"New to competitive pokemon?<br />" +
			"- <a href=\"http://www.smogon.com/sim/ps_guide\">Beginner's Guide to Pokémon Showdown</a><br />" +
			"- <a href=\"http://www.smogon.com/dp/articles/intro_comp_pokemon\">An introduction to competitive Pokémon</a><br />" +
			"- <a href=\"http://www.smogon.com/bw/articles/bw_tiers\">What do 'OU', 'UU', etc mean?</a><br />" +
			"- <a href=\"http://www.smogon.com/xyhub/tiers\">What are the rules for each format? What is 'Sleep Clause'?</a>"
		);
	},

	mentoring: 'smogintro',
	smogonintro: 'smogintro',
	smogintro: function (target, room, user) {
		if (!this.canBroadcast()) return;
		this.sendReplyBox(
			"Welcome to Smogon's official simulator! Here are some useful links to <a href=\"http://www.smogon.com/mentorship/\">Smogon\'s Mentorship Program</a> to help you get integrated into the community:<br />" +
			"- <a href=\"http://www.smogon.com/mentorship/primer\">Smogon Primer: A brief introduction to Smogon's subcommunities</a><br />" +
			"- <a href=\"http://www.smogon.com/mentorship/introductions\">Introduce yourself to Smogon!</a><br />" +
			"- <a href=\"http://www.smogon.com/mentorship/profiles\">Profiles of current Smogon Mentors</a><br />" +
			"- <a href=\"http://mibbit.com/#mentor@irc.synirc.net\">#mentor: the Smogon Mentorship IRC channel</a>"
		);
	},

	calculator: 'calc',
	calc: function (target, room, user) {
		if (!this.canBroadcast()) return;
		this.sendReplyBox(
			"Pokemon Showdown! damage calculator. (Courtesy of Honko)<br />" +
			"- <a href=\"http://pokemonshowdown.com/damagecalc/\">Damage Calculator</a>"
		);
	},

	cap: function (target, room, user) {
		if (!this.canBroadcast()) return;
		this.sendReplyBox(
			"An introduction to the Create-A-Pokemon project:<br />" +
			"- <a href=\"http://www.smogon.com/cap/\">CAP project website and description</a><br />" +
			"- <a href=\"http://www.smogon.com/forums/showthread.php?t=48782\">What Pokemon have been made?</a><br />" +
			"- <a href=\"http://www.smogon.com/forums/showthread.php?t=3464513\">Talk about the metagame here</a><br />" +
			"- <a href=\"http://www.smogon.com/forums/showthread.php?t=3466826\">Practice BW CAP teams</a>"
		);
	},

	gennext: function (target, room, user) {
		if (!this.canBroadcast()) return;
		this.sendReplyBox(
			"NEXT (also called Gen-NEXT) is a mod that makes changes to the game:<br />" +
			"- <a href=\"https://github.com/Zarel/Pokemon-Showdown/blob/master/mods/gennext/README.md\">README: overview of NEXT</a><br />" +
			"Example replays:<br />" +
			"- <a href=\"http://replay.pokemonshowdown.com/gennextou-37815908\">roseyraid vs Zarel</a><br />" +
			"- <a href=\"http://replay.pokemonshowdown.com/gennextou-37900768\">QwietQwilfish vs pickdenis</a>"
		);
	},

	om: 'othermetas',
	othermetas: function (target, room, user) {
		if (!this.canBroadcast()) return;
		target = toId(target);
		var buffer = "";
		var matched = false;
		if (!target || target === 'all') {
			matched = true;
			buffer += "- <a href=\"http://www.smogon.com/forums/forums/206/\">Information on the Other Metagames</a><br />";
		}
		if (target === 'all' || target === 'hackmons') {
			matched = true;
			buffer += "- <a href=\"http://www.smogon.com/forums/threads/3500418/\">Hackmons</a><br />";
		}
		if (target === 'all' || target === 'balancedhackmons' || target === 'bh') {
			matched = true;
			buffer += "- <a href=\"http://www.smogon.com/forums/threads/3489849/\">Balanced Hackmons</a><br />";
			if (target !== 'all') {
				buffer += "- <a href=\"http://www.smogon.com/forums/threads/3499973/\">Balanced Hackmons Mentoring Program</a><br />";
			}
		}
		if (target === 'all' || target === 'glitchmons') {
			matched = true;
			buffer += "- <a href=\"http://www.smogon.com/forums/threads/3467120/\">Glitchmons</a><br />";
		}
		if (target === 'all' || target === 'tiershift' || target === 'ts') {
			matched = true;
			buffer += "- <a href=\"http://www.smogon.com/forums/threads/tier-shift-xy.3508369/\">Tier Shift</a><br />";
		}
		if (target === 'all' || target === 'stabmons') {
			matched = true;
			buffer += "- <a href=\"http://www.smogon.com/forums/threads/stabmons-see-post-2-for-ban-considerations.3493081/\">STABmons</a><br />";
		}
		if (target === 'all' || target === 'omotm' || target === 'omofthemonth' || target === 'month') {
			matched = true;
			buffer += "- <a href=\"http://www.smogon.com/forums/threads/3481155/\">OM of the Month</a><br />";
		}
		if (target === 'all' || target === 'skybattles') {
			matched = true;
			buffer += "- <a href=\"http://www.smogon.com/forums/threads/3493601/\">Sky Battles</a><br />";
		}
		if (target === 'all' || target === 'inversebattle' || target === 'inverse') {
			matched = true;
			buffer += "- <a href=\"http://www.smogon.com/forums/threads/3492433/\">Inverse Battle</a><br />";
		}
		if (target === 'all' || target === 'middlecup' || target === 'mc') {
			matched = true;
			buffer += "- <a href=\"http://www.smogon.com/forums/threads/3494887/\">Middle Cup</a><br />";
		}
		if (target === 'all' || target === 'outheorymon' || target === 'theorymon') {
			matched = true;
			buffer += "- <a href=\"http://www.smogon.com/forums/threads/3499219/\">OU Theorymon</a><br />";
		}
		if (target === 'all' || target === 'index') {
			matched = true;
			buffer += "- <a href=\"http://www.smogon.com/forums/threads/other-metagames-index.3472405/\">OM Index</a><br />";
		}
		if (!matched) {
			return this.sendReply("The Other Metas entry '" + target + "' was not found. Try /othermetas or /om for general help.");
		}
		this.sendReplyBox(buffer);
	},

	roomhelp: function (target, room, user) {
		if (room.id === 'lobby') return this.sendReply("This command is too spammy for lobby.");
		if (!this.canBroadcast()) return;
		this.sendReplyBox(
			"Room drivers (%) can use:<br />" +
			"- /warn OR /k <em>username</em>: warn a user and show the Pokemon Showdown rules<br />" +
			"- /mute OR /m <em>username</em>: 7 minute mute<br />" +
			"- /hourmute OR /hm <em>username</em>: 60 minute mute<br />" +
			"- /unmute <em>username</em>: unmute<br />" +
			"- /announce OR /wall <em>message</em>: make an announcement<br />" +
			"- /modlog <em>username</em>: search the moderator log of the room<br />" +
			"<br />" +
			"Room moderators (@) can also use:<br />" +
			"- /roomban OR /rb <em>username</em>: bans user from the room<br />" +
			"- /roomunban <em>username</em>: unbans user from the room<br />" +
			"- /roomvoice <em>username</em>: appoint a room voice<br />" +
			"- /roomdevoice <em>username</em>: remove a room voice<br />" +
			"- /modchat <em>[off/autoconfirmed/+]</em>: set modchat level<br />" +
			"<br />" +
			"Room owners (#) can also use:<br />" +
			"- /roomdesc <em>description</em>: set the room description on the room join page<br />" +
			"- /rules <em>rules link</em>: set the room rules link seen when using /rules<br />" +
			"- /roommod, /roomdriver <em>username</em>: appoint a room moderator/driver<br />" +
			"- /roomdemod, /roomdedriver <em>username</em>: remove a room moderator/driver<br />" +
			"- /modchat <em>[%/@/#]</em>: set modchat level<br />" +
			"- /declare <em>message</em>: make a large blue declaration to the room<br />" +
			"- /welcomemessage <em>set/motd/delete, message</em>: sets a welcome message for the room<br />" +
			"</div>"
		);
	},

	restarthelp: function (target, room, user) {
		if (room.id === 'lobby' && !this.can('lockdown')) return false;
		if (!this.canBroadcast()) return;
		this.sendReplyBox(
			"The server is restarting. Things to know:<br />" +
			"- We wait a few minutes before restarting so people can finish up their battles<br />" +
			"- The restart itself will take around 0.6 seconds<br />" +
			"- Your ladder ranking and teams will not change<br />" +
			"- We are restarting to update Pokémon Showdown to a newer version"
		);
	},

	rule: 'rules',
	rules: function (target, room, user) {
		if (!target) {
			if (!this.canBroadcast()) return;
			this.sendReplyBox("Please follow the rules:<br />" +
				(room.rulesLink ? "- <a href=\"" + Tools.escapeHTML(room.rulesLink) + "\">" + Tools.escapeHTML(room.title) + " room rules</a><br />" : "") +
				"- <a href=\"http://pokemonshowdown.com/rules\">" + (room.rulesLink ? "Global rules" : "Rules") + "</a>");
			return;
		}
		if (!this.can('declare', room)) return;
		if (target.length > 80) {
			return this.sendReply("Error: Room rules link is too long (must be under 80 characters). You can use a URL shortener to shorten the link.");
		}

		room.rulesLink = target.trim();
		this.sendReply("(The room rules link is now: " + target + ")");

		if (room.chatRoomData) {
			room.chatRoomData.rulesLink = room.rulesLink;
			Rooms.global.writeChatRoomData();
		}
	},

	faq: function (target, room, user) {
		if (!this.canBroadcast()) return;
		target = target.toLowerCase();
		var buffer = "";
		var matched = false;
		if (!target || target === 'all') {
			matched = true;
			buffer += "<a href=\"http://www.smogon.com/sim/faq\">Frequently Asked Questions</a><br />";
		}
		if (target === 'all' || target === 'deviation') {
			matched = true;
			buffer += "<a href=\"http://www.smogon.com/sim/faq#deviation\">Why did this user gain or lose so many points?</a><br />";
		}
		if (target === 'all' || target === 'doubles' || target === 'triples' || target === 'rotation') {
			matched = true;
			buffer += "<a href=\"http://www.smogon.com/sim/faq#doubles\">Can I play doubles/triples/rotation battles here?</a><br />";
		}
		if (target === 'all' || target === 'randomcap') {
			matched = true;
			buffer += "<a href=\"http://www.smogon.com/sim/faq#randomcap\">What is this fakemon and what is it doing in my random battle?</a><br />";
		}
		if (target === 'all' || target === 'restarts') {
			matched = true;
			buffer += "<a href=\"http://www.smogon.com/sim/faq#restarts\">Why is the server restarting?</a><br />";
		}
		if (target === 'all' || target === 'staff') {
			matched = true;
			buffer += "<a href=\"http://www.smogon.com/sim/staff_faq\">Staff FAQ</a><br />";
		}
		if (target === 'all' || target === 'autoconfirmed' || target === 'ac') {
			matched = true;
			buffer += "A user is autoconfirmed when they have won at least one rated battle and have been registered for a week or longer.<br />";
		}
		if (!matched) {
			return this.sendReply("The FAQ entry '" + target + "' was not found. Try /faq for general help.");
		}
		this.sendReplyBox(buffer);
	},

	banlists: 'tiers',
	tier: 'tiers',
	tiers: function (target, room, user) {
		if (!this.canBroadcast()) return;
		target = toId(target);
		var buffer = "";
		var matched = false;
		if (!target || target === 'all') {
			matched = true;
			buffer += "- <a href=\"http://www.smogon.com/tiers/\">Smogon Tiers</a><br />";
			buffer += "- <a href=\"http://www.smogon.com/forums/threads/tiering-faq.3498332/\">Tiering FAQ</a><br />";
			buffer += "- <a href=\"http://www.smogon.com/xyhub/tiers\">The banlists for each tier</a><br />";
		}
		if (target === 'all' || target === 'ubers' || target === 'uber') {
			matched = true;
			buffer += "- <a href=\"http://www.smogon.com/forums/threads/3496305/\">Ubers Viability Ranking Thread</a><br />";
		}
		if (target === 'all' || target === 'overused' || target === 'ou') {
			matched = true;
			buffer += "- <a href=\"http://www.smogon.com/forums/threads/3507765/\">np: OU Stage 3</a><br />";
			buffer += "- <a href=\"http://www.smogon.com/forums/threads/3502428/\">OU Viability Ranking Thread</a><br />";
			buffer += "- <a href=\"http://www.smogon.com/forums/threads/3491371/\">Official OU Banlist</a><br />";
		}
		if (target === 'all' || target === 'underused' || target === 'uu') {
			matched = true;
			buffer += "- <a href=\"http://www.smogon.com/forums/threads/3508311/\">np: UU Stage 2</a><br />";
			buffer += "- <a href=\"http://www.smogon.com/forums/threads/3500340/\">UU Viability Ranking Thread</a><br />";
			buffer += "- <a href=\"http://www.smogon.com/forums/threads/3502698/#post-5323505\">Official UU Banlist</a><br />";
		}
		if (target === 'all' || target === 'rarelyused' || target === 'ru') {
			matched = true;
			buffer += "- <a href=\"http://www.smogon.com/forums/threads/3508302/\">np: RU Stage 1</a><br />";
			buffer += "- <a href=\"http://www.smogon.com/forums/threads/3506500/\">RU Viability Ranking Thread</a><br />";
		}
		if (target === 'all' || target === 'neverused' || target === 'nu') {
			matched = true;
			buffer += "- <a href=\"http://www.smogon.com/forums/threads/3506287/\">np: NU (beta)</a><br />";
		}
		if (target === 'all' || target === 'littlecup' || target === 'lc') {
			matched = true;
			buffer += "- <a href=\"http://www.smogon.com/forums/threads/3496013/\">LC Viability Ranking Thread</a><br />";
			buffer += "- <a href=\"http://www.smogon.com/forums/threads/3490462/\">Official LC Banlist</a><br />";
		}
		if (target === 'all' || target === 'doubles') {
			matched = true;
			buffer += "- <a href=\"http://www.smogon.com/forums/threads/3506251/\">np: Doubles Stage 3</a><br />";
			buffer += "- <a href=\"http://www.smogon.com/forums/threads/3496306/\">Doubles Viability Ranking Thread</a><br />";
			buffer += "- <a href=\"http://www.smogon.com/forums/threads/3498688/\">Official Doubles Banlist</a><br />";
		}
		if (!matched) {
			return this.sendReply("The Tiers entry '" + target + "' was not found. Try /tiers for general help.");
		}
		this.sendReplyBox(buffer);
	},

	analysis: 'smogdex',
	strategy: 'smogdex',
	smogdex: function (target, room, user) {
		if (!this.canBroadcast()) return;

		var targets = target.split(',');
		if (toId(targets[0]) === 'previews') return this.sendReplyBox("<a href=\"http://www.smogon.com/forums/threads/sixth-generation-pokemon-analyses-index.3494918/\">Generation 6 Analyses Index</a>, brought to you by <a href=\"http://www.smogon.com\">Smogon University</a>");
		var pokemon = Tools.getTemplate(targets[0]);
		var item = Tools.getItem(targets[0]);
		var move = Tools.getMove(targets[0]);
		var ability = Tools.getAbility(targets[0]);
		var atLeastOne = false;
		var generation = (targets[1] || 'bw').trim().toLowerCase();
		var genNumber = 5;
		var doublesFormats = {'vgc2012':1, 'vgc2013':1, 'doubles':1};
		var doublesFormat = (!targets[2] && generation in doublesFormats)? generation : (targets[2] || '').trim().toLowerCase();
		var doublesText = '';
		if (generation === 'bw' || generation === 'bw2' || generation === '5' || generation === 'five') {
			generation = 'bw';
		} else if (generation === 'dp' || generation === 'dpp' || generation === '4' || generation === 'four') {
			generation = 'dp';
			genNumber = 4;
		} else if (generation === 'adv' || generation === 'rse' || generation === 'rs' || generation === '3' || generation === 'three') {
			generation = 'rs';
			genNumber = 3;
		} else if (generation === 'gsc' || generation === 'gs' || generation === '2' || generation === 'two') {
			generation = 'gs';
			genNumber = 2;
		} else if(generation === 'rby' || generation === 'rb' || generation === '1' || generation === 'one') {
			generation = 'rb';
			genNumber = 1;
		} else {
			generation = 'bw';
		}
		if (doublesFormat !== '') {
			// Smogon only has doubles formats analysis from gen 5 onwards.
			if (!(generation in {'bw':1, 'xy':1}) || !(doublesFormat in doublesFormats)) {
				doublesFormat = '';
			} else {
				doublesText = {'vgc2012':"VGC 2012", 'vgc2013':"VGC 2013", 'doubles':"Doubles"}[doublesFormat];
				doublesFormat = '/' + doublesFormat;
			}
		}

		// Pokemon
		if (pokemon.exists) {
			atLeastOne = true;
			if (genNumber < pokemon.gen) {
				return this.sendReplyBox("" + pokemon.name + " did not exist in " + generation.toUpperCase() + "!");
			}
			if (pokemon.tier === 'G4CAP' || pokemon.tier === 'G5CAP') {
				generation = 'cap';
			}

			var poke = pokemon.name.toLowerCase();
			if (poke === 'nidoranm') poke = 'nidoran-m';
			if (poke === 'nidoranf') poke = 'nidoran-f';
			if (poke === 'farfetch\'d') poke = 'farfetchd';
			if (poke === 'mr. mime') poke = 'mr_mime';
			if (poke === 'mime jr.') poke = 'mime_jr';
			if (poke === 'deoxys-attack' || poke === 'deoxys-defense' || poke === 'deoxys-speed' || poke === 'kyurem-black' || poke === 'kyurem-white') poke = poke.substr(0, 8);
			if (poke === 'wormadam-trash') poke = 'wormadam-s';
			if (poke === 'wormadam-sandy') poke = 'wormadam-g';
			if (poke === 'rotom-wash' || poke === 'rotom-frost' || poke === 'rotom-heat') poke = poke.substr(0, 7);
			if (poke === 'rotom-mow') poke = 'rotom-c';
			if (poke === 'rotom-fan') poke = 'rotom-s';
			if (poke === 'giratina-origin' || poke === 'tornadus-therian' || poke === 'landorus-therian') poke = poke.substr(0, 10);
			if (poke === 'shaymin-sky') poke = 'shaymin-s';
			if (poke === 'arceus') poke = 'arceus-normal';
			if (poke === 'thundurus-therian') poke = 'thundurus-t';

			this.sendReplyBox("<a href=\"http://www.smogon.com/" + generation + "/pokemon/" + poke + doublesFormat + "\">" + generation.toUpperCase() + " " + doublesText + " " + pokemon.name + " analysis</a>, brought to you by <a href=\"http://www.smogon.com\">Smogon University</a>");
		}

		// Item
		if (item.exists && genNumber > 1 && item.gen <= genNumber) {
			atLeastOne = true;
			var itemName = item.name.toLowerCase().replace(' ', '_');
			this.sendReplyBox("<a href=\"http://www.smogon.com/" + generation + "/items/" + itemName + "\">" + generation.toUpperCase() + " " + item.name + " item analysis</a>, brought to you by <a href=\"http://www.smogon.com\">Smogon University</a>");
		}

		// Ability
		if (ability.exists && genNumber > 2 && ability.gen <= genNumber) {
			atLeastOne = true;
			var abilityName = ability.name.toLowerCase().replace(' ', '_');
			this.sendReplyBox("<a href=\"http://www.smogon.com/" + generation + "/abilities/" + abilityName + "\">" + generation.toUpperCase() + " " + ability.name + " ability analysis</a>, brought to you by <a href=\"http://www.smogon.com\">Smogon University</a>");
		}

		// Move
		if (move.exists && move.gen <= genNumber) {
			atLeastOne = true;
			var moveName = move.name.toLowerCase().replace(' ', '_');
			this.sendReplyBox("<a href=\"http://www.smogon.com/" + generation + "/moves/" + moveName + "\">" + generation.toUpperCase() + " " + move.name + " move analysis</a>, brought to you by <a href=\"http://www.smogon.com\">Smogon University</a>");
		}

		if (!atLeastOne) {
			return this.sendReplyBox("Pokemon, item, move, or ability not found for generation " + generation.toUpperCase() + ".");
		}
	},

	donate: function(target, room, user) {
		if (!this.canBroadcast()) return;
		this.sendReplyBox('<center>Like this server and want to help keep the server running?<br /><a href="https://www.paypal.com/cgi-bin/webscr?cmd=_s-xclick&hosted_button_id=4PHAVXW3SHVCG"><img src="https://www.paypalobjects.com/en_AU/i/btn/btn_donate_SM.gif" /></a><br />Donations over $5 will get you a custom avatar! The money will go towards paying for the server.<br />After you\'ve donated, PM kupo, pika or kota to receive your avatar</center>');
	},

	forum: 'forums',
	forums: function(target, room, user) {
		if (!this.canBroadcast()) return;
		this.sendReplyBox('TBT\'s forums are located <a href="http://thebattletower.xiaotai.org/">here</a>.');
	},

	league: function(target, room, user) {
		if (!this.canBroadcast()) return;
		this.sendReplyBox('TBT\'s Pokemon League can be found <a href="http://thebattletower.xiaotai.org/forumdisplay.php?fid=8">here</a>.<br />'+
				  'Current Champion: None <br />'+
				  'Beat the League and get your own custom avatar!');
	},

	/*********************************************************
	 * Miscellaneous commands
	 *********************************************************/

	potd: function (target, room, user) {
		if (!this.can('potd')) return false;

		Config.potd = target;
		Simulator.SimulatorProcess.eval('Config.potd = \'' + toId(target) + '\'');
		if (target) {
			if (Rooms.lobby) Rooms.lobby.addRaw("<div class=\"broadcast-blue\"><b>The Pokemon of the Day is now " + target + "!</b><br />This Pokemon will be guaranteed to show up in random battles.</div>");
			this.logModCommand("The Pokemon of the Day was changed to " + target + " by " + user.name + ".");
		} else {
			if (Rooms.lobby) Rooms.lobby.addRaw("<div class=\"broadcast-blue\"><b>The Pokemon of the Day was removed!</b><br />No pokemon will be guaranteed in random battles.</div>");
			this.logModCommand("The Pokemon of the Day was removed by " + user.name + ".");
		}
	},

	roll: 'dice',
	dice: function (target, room, user) {
		if (!target) return this.parse('/help dice');
		if (!this.canBroadcast()) return;
		var d = target.indexOf("d");
		if (d != -1) {
			var num = parseInt(target.substring(0, d));
			var faces;
			if (target.length > d) faces = parseInt(target.substring(d + 1));
			if (isNaN(num)) num = 1;
			if (isNaN(faces)) return this.sendReply("The number of faces must be a valid integer.");
			if (faces < 1 || faces > 1000) return this.sendReply("The number of faces must be between 1 and 1000");
			if (num < 1 || num > 20) return this.sendReply("The number of dice must be between 1 and 20");
			var rolls = [];
			var total = 0;
			for (var i = 0; i < num; ++i) {
				rolls[i] = (Math.floor(faces * Math.random()) + 1);
				total += rolls[i];
			}
			return this.sendReplyBox("Random number " + num + "x(1 - " + faces + "): " + rolls.join(", ") + "<br />Total: " + total);
		}
		if (target && isNaN(target) || target.length > 21) return this.sendReply("The max roll must be a number under 21 digits.");
		var maxRoll = (target)? target : 6;
		var rand = Math.floor(maxRoll * Math.random()) + 1;
		return this.sendReplyBox("Random number (1 - " + maxRoll + "): " + rand);
	},

	pick: 'pickrandom',
	pickrandom: function (target, room, user) {
		var options = target.split(',');
		if (options.length < 2) return this.parse('/help pick');
		if (!this.canBroadcast()) return false;
		return this.sendReplyBox('<em>We randomly picked:</em> ' + Tools.escapeHTML(options.sample().trim()));
	},

	register: function () {
		if (!this.canBroadcast()) return;
		this.sendReplyBox('You will be prompted to register upon winning a rated battle. Alternatively, there is a register button in the <button name="openOptions"><i class="icon-cog"></i> Options</button> menu in the upper right.');
	},

	lobbychat: function (target, room, user, connection) {
		if (!Rooms.lobby) return this.popupReply("This server doesn't have a lobby.");
		target = toId(target);
		if (target === 'off') {
			user.leaveRoom(Rooms.lobby, connection.socket);
			connection.send('|users|');
			this.sendReply("You are now blocking lobby chat.");
		} else {
			user.joinRoom(Rooms.lobby, connection);
			this.sendReply("You are now receiving lobby chat.");
		}
	},

	showimage: function (target, room, user) {
		if (!target) return this.parse('/help showimage');
		if (!this.can('declare', room)) return false;
		if (!this.canBroadcast()) return;

		targets = target.split(',');
		if (targets.length != 3) {
			return this.parse('/help showimage');
		}

		this.sendReply('|raw|<img src="' + Tools.escapeHTML(targets[0]) + '" alt="" width="' + toId(targets[1]) + '" height="' + toId(targets[2]) + '" />');
	},

	htmlbox: function (target, room, user) {
		if (!target) return this.parse('/help htmlbox');
		if (!user.can('gdeclare', room) && (!user.can('declare', room) || !user.can('announce'))) {
			return this.sendReply("/htmlbox - Access denied.");
		}
		if (!this.canBroadcast('!htmlbox')) return;

		this.sendReplyBox(target);
	},

	a: function (target, room, user) {
		if (!this.can('rawpacket')) return false;
		// secret sysop command
		room.add(target);
	},

	/*********************************************************
	 * Custom commands
	 *********************************************************/

	kupkup: function(target, room, user) {
		return this.parse("/me does THE KUPKUP CHANT: ♪kupo kupo kupochu~♫");
	},
	slap: function(target, room, user) {
		return this.parse("/me slaps " + target + " with a large trout.");
	},
	dk: 'dropkick',
	dropkick: function(target, room, user) {
		return this.parse("/me dropkicks " + target + " across the Pokémon Stadium!");
	},
	punt: function(target, room, user) {
		return this.parse("/me punts " + target + " to the moon!");
	},
	hug: function(target, room, user) {
		return this.parse("/me hugs " + target + ".");
	},
	poke: function(target, room, user) {
		return this.parse("/me pokes " + target + ".");
	},
	crai: 'cry',
	cry: function(target, room, user) {
		return this.parse("/me starts tearbending dramatically like Katara.");
	},
	pet: function(target, room, user) {
		return this.parse("/me pets " + target + ".");
	},

	d: 'poof',
	cpoof: 'poof',
	poof: (function () {
		var messages = [
			"has vanished into nothingness!",
			"visited kupo's bedroom and never returned!",
			"used Explosion!",
			"fell into the void.",
			"was squished by pandaw's large behind!",
			"became EnerG's slave!",
			"became kupo's love slave!",
			"has left the building.",
			"felt Thundurus's wrath!",
			"died of a broken heart.",
			"got lost in a maze!",
			"was hit by Magikarp's Revenge!",
			"was sucked into a whirlpool!",
			"got scared and left the server!",
			"fell off a cliff!",
			"got eaten by a bunch of piranhas!",
			"is blasting off again!",
			"A large spider descended from the sky and picked up {{user}}.",
			"tried to touch RisingPokeStar!",
			"got their sausage smoked by Charmanderp!",
			"fell into a meerkat hole!",
			"took an arrow to the knee... and then one to the face.",
			"peered through the hole on Shedinja's back",
			"recieved judgment from the almighty Arceus!",
			"used Final Gambit and missed!",
			"pissed off a Gyarados!",
			"screamed \"BSHAX IMO\"!",
			"was actually a 12 year and was banned for COPPA.",
			"got lost in the illusion of reality.",
			"was unfortunate and didn't get a cool message.",
			"The Immortal accidently kicked {{user}} from the server!",
			"was knocked out cold by Fallacies!",
			"died making love to an Excadrill!",
			"was shoved in a Blendtec Blender with iPad!",
			"was BLEGHED on by LightBlue!",
			"was bitten by a rabid Wolfie!",
			"was kicked from server! (lel clause)",
			"was Pan Hammered!"
		];

		return function(target, room, user) {
			if (Config.poofOff) return this.sendReply("Poof is currently disabled.");
			if (target && !this.can('broadcast')) return false;
			if (room.id !== 'lobby') return false;
			var message = target || messages[Math.floor(Math.random() * messages.length)];
			if (message.indexOf('{{user}}') < 0)
				message = '{{user}} ' + message;
			message = message.replace(/{{user}}/g, user.name);
			if (!this.canTalk(message)) return false;

			var colour = '#' + [1, 1, 1].map(function () {
				var part = Math.floor(Math.random() * 0xaa);
				return (part < 0x10 ? '0' : '') + part.toString(16);
			}).join('');

			room.addRaw('<center><strong><font color="' + colour + '">~~ ' + Tools.escapeHTML(message) + ' ~~</font></strong></center>');
			user.disconnectAll();
		};
	})(),

	poofoff: 'nopoof',
	nopoof: function() {
		if (!this.can('poofoff')) return false;
		Config.poofOff = true;
		return this.sendReply("Poof is now disabled.");
	},

	poofon: function() {
		if (!this.can('poofoff')) return false;
		Config.poofOff = false;
		return this.sendReply("Poof is now enabled.");
	},

	reminders: 'reminder',
	reminder: function(target, room, user) {
		if (room.type !== 'chat') return this.sendReply("This command can only be used in chatrooms.");

		var parts = target.split(',');
		var cmd = parts[0].trim().toLowerCase();

		if (cmd in {'':1, show:1, view:1, display:1}) {
			if (!this.canBroadcast()) return;
			message = "<strong><font size=\"3\">Reminders for " + room.title + ":</font></strong>";
			if (room.reminders && room.reminders.length > 0)
				message += '<ol><li>' + room.reminders.join('</li><li>') + '</li></ol>';
			else
				message += "<br /><br />There are no reminders to display<br />";
			message += "Contact a mod, room owner, leader, or admin if you have a reminder you would like added.";
			return this.sendReplyBox(message);
		}

		if (!this.can('reminder', room)) return false;
		if (!room.reminders) room.reminders = room.chatRoomData.reminders = [];

		var index = parseInt(parts[1], 10) - 1;
		var message = parts.slice(2).join(',').trim();
		switch (cmd) {
			case 'add':
				index = room.reminders.length;
				message = parts.slice(1).join(',').trim();
				// Fallthrough

			case 'insert':
				if (!message) return this.sendReply("Your reminder was empty.");
				if (message.length > 250) return this.sendReply("Your reminder cannot be greater than 250 characters in length.");

				room.reminders.splice(index, 0, message);
				Rooms.global.writeChatRoomData();
				return this.sendReply("Your reminder has been inserted.");

			case 'edit':
				if (!room.reminders[index]) return this.sendReply("There is no such reminder.");
				if (!message) return this.sendReply("Your reminder was empty.");
				if (message.length > 250) return this.sendReply("Your reminder cannot be greater than 250 characters in length.");

				room.reminders[index] = message;
				Rooms.global.writeChatRoomData();
				return this.sendReply("The reminder has been modified.");

			case 'delete':
				if (!room.reminders[index]) return this.sendReply("There is no such reminder.");

				this.sendReply(room.reminders.splice(index, 1)[0]);
				Rooms.global.writeChatRoomData();
				return this.sendReply("has been deleted from the reminders.");
		}
	},

	tell: function(target, room, user) {
		if (!target) return false;
		var message = this.splitTarget(target);
		if (!message) return this.sendReply("You forgot the comma.");
		if (user.locked) return this.sendReply("You cannot use this command while locked.");

		message = this.canTalk(message, null);
		if (!message) return false;

		if (!global.tells) global.tells = {};
		if (!tells[toId(this.targetUsername)]) tells[toId(this.targetUsername)] = [];
		if (tells[toId(this.targetUsername)].length > 5) return this.sendReply("User " + this.targetUsername + " has too many tells queued.");

		tells[toId(this.targetUsername)].push(Date().toLocaleString() + " - " + user.getIdentity() + " said: " + message);
		return this.sendReply("Message \"" + message + "\" sent to " + this.targetUsername + ".");
	},
	
	showtells: function (target, room, user){
		return this.sendReply("These users have currently have queued tells: " + Object.keys(tells));
	},
	
	tellmove: function (target, room, user) {
		if (!this.can('ban')) return;	

		var targets = target.split(',').map(toId);
		if(targets.length !== 2) this.sendReply("Usage: /tellmove from, to");

		if (!tells[targets[0]]) return this.sendReply(targets[0] + " has no tells queued."); 
		
		if (!tells[targets[1]]) tells[targets[1]] = []; 
		Array.prototype.push.apply(tells[targets[1]], tells[targets[0]]);
		delete tells[targets[0]]; 

		this.sendReply("" + targets[0] + "'s tells successfully moved into " + targets[1] + "'s queue.");	
	},
	
	hide: 'hideauth',
	hideauth: function(target, room, user) {
		if (!this.can('hideauth')) return false;
		target = target || Config.groups.default.global;
		if (!Config.groups.global[target]) {
			target = Config.groups.default.global;
			this.sendReply("You have picked an invalid group, defaulting to '" + target + "'.");
		} else if (Config.groups.bySymbol[target].globalRank >= Config.groups.bySymbol[user.group].globalRank)
			return this.sendReply("The group you have chosen is either your current group OR one of higher rank. You cannot hide like that.");

		user.getIdentity = function (roomid) {
			var identity = Object.getPrototypeOf(this).getIdentity.call(this, roomid);
			if (identity[0] === this.group)
				return target + identity.slice(1);
			return identity;
		};
		user.updateIdentity();
		return this.sendReply("You are now hiding your auth as '" + target + "'.");
	},

	show: 'showauth',
	showauth: function(target, room, user) {
		if (!this.can('hideauth')) return false;
		delete user.getIdentity;
		user.updateIdentity();
		return this.sendReply("You are now showing your authority!");
	},

	sk: 'superkick',
	superkick: function(target, room, user){
		if (!target) return;
		target = this.splitTarget(target);
		var targetUser = this.targetUser;
		if (!targetUser || !targetUser.connected) {
			return this.sendReply("User " + this.targetUsername + " not found.");
		}
		if (!this.can('warn', targetUser, room)) return false;
		var msg = "kicked by " + user.name + (!target?"":" (" + target + ")") + ".";
		room.add(targetUser.name + " was " + msg);
		targetUser.popup("You have been " + msg);
		targetUser.disconnectAll();
	},

	pr: 'pickrandom',
	pickrandom: function(target, room, user) {
		if (!this.canBroadcast()) return false;
		return this.sendReply(target.split(',').map(function (s) { return s.trim(); }).randomize()[0]);
	},

	spam: 'spamroom',
	spamroom: function (target, room, user) {
		if (!target) return this.sendReply("Please specify a user.");
		this.splitTarget(target);

		if (!this.targetUser) {
			return this.sendReply("The user '" + this.targetUsername + "' does not exist.");
		}
		if (!this.can('mute', this.targetUser)) {
			return false;
		}

		var targets = Spamroom.addUser(this.targetUser);
		if (targets.length === 0) {
			return this.sendReply("That user's messages are already being redirected to the spamroom.");
		}
		this.privateModCommand("(" + user.name + " has added to the spamroom user list: " + targets.join(", ") + ")");
	},

	unspam: 'unspamroom',
	unspamroom: function (target, room, user) {
		if (!target) return this.sendReply("Please specify a user.");
		this.splitTarget(target);

		if (!this.can('mute')) {
			return false;
		}

		var targets = Spamroom.removeUser(this.targetUser || this.targetUsername);
		if (targets.length === 0) {
			return this.sendReply("That user is not in the spamroom list.");
		}
		this.privateModCommand("(" + user.name + " has removed from the spamroom user list: " + targets.join(", ") + ")");
	},

	customavatars: 'customavatar',
	customavatar: (function () {
		const script = (function () {/*
			FILENAME=`mktemp`
			function cleanup {
				rm -f $FILENAME
			}
			trap cleanup EXIT

			set -xe

			timeout 10 wget "$1" -nv -O $FILENAME

			FRAMES=`identify $FILENAME | wc -l`
			if [ $FRAMES -gt 1 ]; then
				EXT=".gif"
			else
				EXT=".png"
			fi

			timeout 10 convert $FILENAME -layers TrimBounds -coalesce -adaptive-resize 80x80\> -background transparent -gravity center -extent 80x80 "$2$EXT"
		*/}).toString().match(/[^]*\/\*([^]*)\*\/\}$/)[1];

		var pendingAdds = {};
		return function (target) {
			var parts = target.split(',');
			var cmd = parts[0].trim().toLowerCase();

			if (cmd in {'':1, show:1, view:1, display:1}) {
				var message = "";
				for (var a in Config.customAvatars)
					message += "<strong>" + Tools.escapeHTML(a) + ":</strong> " + Tools.escapeHTML(Config.customAvatars[a]) + "<br />";
				return this.sendReplyBox(message);
			}

			if (!this.can('customavatar')) return false;

			switch (cmd) {
				case 'set':
					var userid = toId(parts[1]);
					var user = Users.getExact(userid);
					var avatar = parts.slice(2).join(',').trim();

					if (!userid) return this.sendReply("You didn't specify a user.");
					if (Config.customAvatars[userid]) return this.sendReply(userid + " already has a custom avatar.");

					var hash = require('crypto').createHash('sha512').update(userid + '\u0000' + avatar).digest('hex').slice(0, 8);
					pendingAdds[hash] = {userid: userid, avatar: avatar};
					parts[1] = hash;

					if (!user) {
						this.sendReply("Warning: " + userid + " is not online.");
						this.sendReply("If you want to continue, use: /customavatar forceset, " + hash);
						return;
					}
					// Fallthrough

				case 'forceset':
					var hash = parts[1].trim();
					if (!pendingAdds[hash]) return this.sendReply("Invalid hash.");

					var userid = pendingAdds[hash].userid;
					var avatar = pendingAdds[hash].avatar;
					delete pendingAdds[hash];

					require('child_process').execFile('bash', ['-c', script, '-', avatar, './config/avatars/' + userid], (function (e, out, err) {
						if (e) {
							this.sendReply(userid + "'s custom avatar failed to be set. Script output:");
							(out + err).split('\n').forEach(this.sendReply.bind(this));
							return;
						}

						reloadCustomAvatars();
						this.sendReply(userid + "'s custom avatar has been set.");
					}).bind(this));
					break;

				case 'delete':
					var userid = toId(parts[1]);
					if (!Config.customAvatars[userid]) return this.sendReply(userid + " does not have a custom avatar.");

					if (Config.customAvatars[userid].toString().split('.').slice(0, -1).join('.') !== userid)
						return this.sendReply(userid + "'s custom avatar (" + Config.customAvatars[userid] + ") cannot be removed with this script.");
					require('fs').unlink('./config/avatars/' + Config.customAvatars[userid], (function (e) {
						if (e) return this.sendReply(userid + "'s custom avatar (" + Config.customAvatars[userid] + ") could not be removed: " + e.toString());

						delete Config.customAvatars[userid];
						this.sendReply(userid + "'s custom avatar removed successfully");
					}).bind(this));
					break;

				default:
					return this.sendReply("Invalid command. Valid commands are `/customavatar set, user, avatar` and `/customavatar delete, user`.");
			}
		};
	})(),

	/*********************************************************
	 * Help commands
	 *********************************************************/

	commands: 'help',
	h: 'help',
	'?': 'help',
	help: function (target, room, user) {
		target = target.toLowerCase();
		var roomType = room.auth ? room.type + 'Room' : 'global';
		var matched = false;
		if (target === 'all' || target === 'msg' || target === 'pm' || target === 'whisper' || target === 'w') {
			matched = true;
			this.sendReply("/msg OR /whisper OR /w [username], [message] - Send a private message.");
		}
		if (target === 'all' || target === 'r' || target === 'reply') {
			matched = true;
			this.sendReply("/reply OR /r [message] - Send a private message to the last person you received a message from, or sent a message to.");
		}
		if (target === 'all' || target === 'rating' || target === 'ranking' || target === 'rank' || target === 'ladder') {
			matched = true;
			this.sendReply("/rating - Get your own rating.");
			this.sendReply("/rating [username] - Get user's rating.");
		}
		if (target === 'all' || target === 'nick') {
			matched = true;
			this.sendReply("/nick [new username] - Change your username.");
		}
		if (target === 'all' || target === 'avatar') {
			matched = true;
			this.sendReply("/avatar [new avatar number] - Change your trainer sprite.");
		}
		if (target === 'all' || target === 'whois' || target === 'alts' || target === 'ip' || target === 'rooms') {
			matched = true;
			this.sendReply("/whois - Get details on yourself: alts, group, IP address, and rooms.");
			this.sendReply("/whois [username] - Get details on a username: alts (Requires: % @ & ~), group, IP address (Requires: @ & ~), and rooms.");
		}
		if (target === 'all' || target === 'data') {
			matched = true;
<<<<<<< HEAD
			this.sendReply("/data [pokemon/item/move/ability] - Get details on this pokemon/item/move/ability/nature.");
			this.sendReply("!data [pokemon/item/move/ability] - Show everyone these details. Requires: + % @ & ~");
=======
			this.sendReply("/data [pokemon/item/move/ability] - Get details on this pokemon/item/move/ability.");
			this.sendReply("!data [pokemon/item/move/ability] - Show everyone these details. Requires: " + Users.getGroupsThatCan('broadcast', room).join(" "));
>>>>>>> 1994a493
		}
		if (target === 'all' || target === 'details' || target === 'dt') {
			matched = true;
			this.sendReply("/details [pokemon] - Get additional details on this pokemon/item/move/ability/nature.");
			this.sendReply("!details [pokemon] - Show everyone these details. Requires: + % @ & ~");
		}
		if (target === 'all' || target === 'analysis') {
			matched = true;
			this.sendReply("/analysis [pokemon], [generation] - Links to the Smogon University analysis for this Pokemon in the given generation.");
			this.sendReply("!analysis [pokemon], [generation] - Shows everyone this link. Requires: " + Users.getGroupsThatCan('broadcast', room).join(" "));
		}
		if (target === 'all' || target === 'groups') {
			matched = true;
			this.sendReply("/groups - Explains what the " + Config.groups[roomType + 'ByRank'].filter(function (g) { return g.trim(); }).join(" ") + " next to people's names mean.");
			this.sendReply("!groups - Show everyone that information. Requires: " + Users.getGroupsThatCan('broadcast', room).join(" "));
		}
		if (target === 'all' || target === 'opensource') {
			matched = true;
			this.sendReply("/opensource - Links to PS's source code repository.");
			this.sendReply("!opensource - Show everyone that information. Requires: " + Users.getGroupsThatCan('broadcast', room).join(" "));
		}
		if (target === 'all' || target === 'avatars') {
			matched = true;
			this.sendReply("/avatars - Explains how to change avatars.");
			this.sendReply("!avatars - Show everyone that information. Requires: " + Users.getGroupsThatCan('broadcast', room).join(" "));
		}
		if (target === 'all' || target === 'intro') {
			matched = true;
			this.sendReply("/intro - Provides an introduction to competitive pokemon.");
			this.sendReply("!intro - Show everyone that information. Requires: " + Users.getGroupsThatCan('broadcast', room).join(" "));
		}
		if (target === 'all' || target === 'cap') {
			matched = true;
			this.sendReply("/cap - Provides an introduction to the Create-A-Pokemon project.");
			this.sendReply("!cap - Show everyone that information. Requires: " + Users.getGroupsThatCan('broadcast', room).join(" "));
		}
		if (target === 'all' || target === 'om') {
			matched = true;
			this.sendReply("/om - Provides links to information on the Other Metagames.");
			this.sendReply("!om - Show everyone that information. Requires: " + Users.getGroupsThatCan('broadcast', room).join(" "));
		}
		if (target === 'all' || target === 'learn' || target === 'learnset' || target === 'learnall') {
			matched = true;
			this.sendReply("/learn [pokemon], [move, move, ...] - Displays how a Pokemon can learn the given moves, if it can at all.");
			this.sendReply("!learn [pokemon], [move, move, ...] - Show everyone that information. Requires: " + Users.getGroupsThatCan('broadcast', room).join(" "));
		}
		if (target === 'all' || target === 'calc' || target === 'calculator') {
			matched = true;
			this.sendReply("/calc - Provides a link to a damage calculator");
			this.sendReply("!calc - Shows everyone a link to a damage calculator. Requires: " + Users.getGroupsThatCan('broadcast', room).join(" "));
		}
		if (target === 'all' || target === 'blockchallenges' || target === 'idle') {
			matched = true;
			this.sendReply("/blockchallenges - Blocks challenges so no one can challenge you. Deactivate it with /back.");
		}
		if (target === 'all' || target === 'allowchallenges' || target === 'back') {
			matched = true;
			this.sendReply("/back - Unlocks challenges so you can be challenged again. Deactivate it with /away.");
		}
		if (target === 'all' || target === 'faq') {
			matched = true;
			this.sendReply("/faq [theme] - Provides a link to the FAQ. Add deviation, doubles, randomcap, restart, or staff for a link to these questions. Add all for all of them.");
			this.sendReply("!faq [theme] - Shows everyone a link to the FAQ. Add deviation, doubles, randomcap, restart, or staff for a link to these questions. Add all for all of them. Requires: " + Users.getGroupsThatCan('broadcast', room).join(" "));
		}
		if (target === 'all' || target === 'highlight') {
			matched = true;
			this.sendReply("Set up highlights:");
			this.sendReply("/highlight add, word - add a new word to the highlight list.");
			this.sendReply("/highlight list - list all words that currently highlight you.");
			this.sendReply("/highlight delete, word - delete a word from the highlight list.");
			this.sendReply("/highlight delete - clear the highlight list");
		}
		if (target === 'all' || target === 'timestamps') {
			matched = true;
			this.sendReply("Set your timestamps preference:");
			this.sendReply("/timestamps [all|lobby|pms], [minutes|seconds|off]");
			this.sendReply("all - change all timestamps preferences, lobby - change only lobby chat preferences, pms - change only PM preferences");
			this.sendReply("off - set timestamps off, minutes - show timestamps of the form [hh:mm], seconds - show timestamps of the form [hh:mm:ss]");
		}
		if (target === 'all' || target === 'effectiveness' || target === 'matchup' || target === 'eff' || target === 'type') {
			matched = true;
			this.sendReply("/effectiveness OR /matchup OR /eff OR /type [attack], [defender] - Provides the effectiveness of a move or type on another type or a Pokémon.");
			this.sendReply("!effectiveness OR /matchup OR !eff OR !type [attack], [defender] - Shows everyone the effectiveness of a move or type on another type or a Pokémon.");
		}
		if (target === 'all' || target === 'dexsearch' || target === 'dsearch' || target === 'ds') {
			matched = true;
			this.sendReply("/dexsearch [type], [move], [move], ... - Searches for Pokemon that fulfill the selected criteria.");
			this.sendReply("Search categories are: type, tier, color, moves, ability, gen.");
			this.sendReply("Valid colors are: green, red, blue, white, brown, yellow, purple, pink, gray and black.");
			this.sendReply("Valid tiers are: Uber/OU/BL/UU/BL2/RU/BL3/NU/LC/CAP.");
			this.sendReply("Types must be followed by ' type', e.g., 'dragon type'.");
			this.sendReply("Parameters can be excluded through the use of '!', e.g., '!water type' excludes all water types.");
			this.sendReply("The parameter 'mega' can be added to search for Mega Evolutions only, and the parameters 'FE' or 'NFE' can be added to search fully or not-fully evolved Pokemon only.");
			this.sendReply("The order of the parameters does not matter.");
		}
		if (target === 'all' || target === 'dice' || target === 'roll') {
			matched = true;
			this.sendReply("/dice [optional max number] - Randomly picks a number between 1 and 6, or between 1 and the number you choose.");
			this.sendReply("/dice [number of dice]d[number of sides] - Simulates rolling a number of dice, e.g., /dice 2d4 simulates rolling two 4-sided dice.");
		}
		if (target === 'all' || target === 'pick' || target === 'pickrandom') {
			matched = true;
			this.sendReply("/pick [option], [option], ... - Randomly selects an item from a list containing 2 or more elements.");
		}
		if (target === 'all' || target === 'join') {
			matched = true;
			this.sendReply("/join [roomname] - Attempts to join the room [roomname].");
		}
		if (target === 'all' || target === 'ignore') {
			matched = true;
			this.sendReply("/ignore [user] - Ignores all messages from the user [user].");
			this.sendReply("Note that staff messages cannot be ignored.");
		}
		if (target === 'all' || target === 'invite') {
			matched = true;
			this.sendReply("/invite [username], [roomname] - Invites the player [username] to join the room [roomname].");
		}
<<<<<<< HEAD
		if (target === 'all' || target === 'profile') {
			matched = true;
			this.sendReply("/profile [username] - Shows infomation about the user.");
		}
		if (target === 'all' || target === 'about' || target === 'setabout') {
			matched = true;
			this.sendReply("/about [information] - Set a description about you for your profile.");
		}
		if (target === 'all' || target === 'transfermoney' || target === 'transferbuck' || target === 'transferbucks') {
			matched = true;
			this.sendReply("/transfermoney [username], [amount] - Transfer a certain amount of money to another user.");
		}
		if (target === 'all' || target === 'buy') {
			matched = true;
			this.sendReply("/buy [command] - Buys something from the shop.");
		}
		if (target === 'all' || target === 'poll') {
			matched = true;
			this.sendReply("/poll [question], [option], [option], etc. - Creates a poll.");
		}
		if (target === 'all' || target === 'vote') {
			matched = true;
			this.sendReply("/vote [option] - votes for the specified option in the poll.");
		}
		if (target === 'all' || target === 'regdate') {
			matched = true;
			this.sendReply("/regdate [username] - Shows registeration date of a user.");
		}
		if (target === 'all' || target === 'pmall' || target === 'masspm') {
			matched = true;
			this.sendReply("/pmall [message] - Sends a message to all users in the server.");
		}
		if (target === 'all' || target === 'tell') {
			matched = true;
			this.sendReply("/tell [username], [message] - Tells a message to a user.");
		}
		if (target === 'all' || target === 'customsymbol') {
			matched = true;
			this.sendReply("/customsymbol [symbol] - Changes your symbol (usergroup) to the specified symbol. The symbol can only be one character.");
		}
		if (target === 'all' || target === 'urbandefine' || target === 'ud') {
			matched = true;
			this.sendReply("/urbandefine [phrase] - Looks up this phrase on urbandictionary.com.");
		}
		if (target === 'all' || target === 'define' || target === 'def') {
			matched = true;
			this.sendReply("/define [word] - Looks up this word on the internet.");
		}
		if (target === 'all' || target === 'emoticon' || target === 'emoticons') {
			matched = true;
			this.sendReply("/emoticons - Displays all emoticons available.");
		}
		if (target === '%' || target === 'lock' || target === 'l') {
=======
		if (Users.can(target, 'lock') || target === 'lock' || target === 'l') {
>>>>>>> 1994a493
			matched = true;
			this.sendReply("/lock OR /l [username], [reason] - Locks the user from talking in all chats. Requires: " + Users.getGroupsThatCan('lock', room).join(" "));
		}
		if (Users.can(target, 'lock') || target === 'unlock') {
			matched = true;
			this.sendReply("/unlock [username] - Unlocks the user. Requires: " + Users.getGroupsThatCan('lock', room).join(" "));
		}
		if (Users.can(target, 'redirect') || target === 'redirect' || target === 'redir') {
			matched = true;
			this.sendReply("/redirect or /redir [username], [roomname] - Attempts to redirect the user [username] to the room [roomname]. Requires: " + Users.getGroupsThatCan('redirect', room).join(" "));
		}
		if (Users.can(target, 'staff') || target === 'modnote') {
			matched = true;
			this.sendReply("/modnote [note] - Adds a moderator note that can be read through modlog. Requires: " + Users.getGroupsThatCan('staff', room).join(" "));
		}
		if (Users.can(target, 'forcerename') || target === 'forcerename' || target === 'fr') {
			matched = true;
			this.sendReply("/forcerename OR /fr [username], [reason] - Forcibly change a user's name and shows them the [reason]. Requires: " + Users.getGroupsThatCan('forcerename').join(" "));
		}
		if (Users.can(target, 'ban') || target === 'roomban') {
			matched = true;
			this.sendReply("/roomban [username] - Bans the user from the room you are in. Requires: " + Users.getGroupsThatCan('ban', room).join(" "));
		}
		if (Users.can(target, 'ban') || target === 'roomunban') {
			matched = true;
			this.sendReply("/roomunban [username] - Unbans the user from the room you are in. Requires: " + Users.getGroupsThatCan('ban', room).join(" "));
		}
		if (Users.can(target, 'ban') || target === 'ban') {
			matched = true;
			this.sendReply("/ban OR /b [username], [reason] - Kick user from all rooms and ban user's IP address with reason. Requires: " + Users.getGroupsThatCan('ban').join(" "));
		}
		if (Users.can(target, 'roompromote') || target === 'roompromote') {
			matched = true;
			this.sendReply("/roompromote [username], [group] - Promotes the user to the specified group or next ranked group. Requires: " + Users.getGroupsThatCan('roompromote', room).join(" "));
		}
		if (Users.can(target, 'roompromote') || target === 'roomdemote') {
			matched = true;
			this.sendReply("/roomdemote [username], [group] - Demotes the user to the specified group or previous ranked group. Requires: " + Users.getGroupsThatCan('roompromote', room).join(" "));
		}
		if (Users.can(target, 'rangeban') || target === 'banip') {
			matched = true;
			this.sendReply("/banip [ip] - Kick users on this IP or IP range from all rooms and bans it. Accepts wildcards to ban ranges. Requires: " + Users.getGroupsThatCan('rangeban').join(" "));
		}
		if (Users.can(target, 'rangeban') || target === 'unbanip') {
			matched = true;
			this.sendReply("/unbanip [ip] - Kick users on this IP or IP range from all rooms and bans it. Accepts wildcards to ban ranges. Requires: " + Users.getGroupsThatCan('rangeban').join(" "));
		}
		if (Users.can(target, 'ban') || target === 'unban') {
			matched = true;
			this.sendReply("/unban [username] - Unban a user. Requires: " + Users.getGroupsThatCan('ban').join(" "));
		}
		if (Users.can(target, 'ban') || target === 'unbanall') {
			matched = true;
			this.sendReply("/unbanall - Unban all IP addresses. Requires: " + Users.getGroupsThatCan('ban').join(" "));
		}
		if (Users.can(target, 'staff') || target === 'modlog') {
			matched = true;
			this.sendReply("/modlog [roomid|all], [n] - Roomid defaults to current room. If n is a number or omitted, display the last n lines of the moderator log. Defaults to 15. If n is not a number, search the moderator log for 'n' on room's log [roomid]. If you set [all] as [roomid], searches for 'n' on all rooms's logs. Requires: " + Users.getGroupsThatCan('staff', room).join(" "));
		}
		if (Users.can(target, 'kick') || target === 'kickbattle ') {
			matched = true;
			this.sendReply("/kickbattle [username], [reason] - Kicks a user from a battle with reason. Requires: " + Users.getGroupsThatCan('kick').join(" "));
		}
		if (Users.can(target, 'warn') || target === 'warn' || target === 'k') {
			matched = true;
			this.sendReply("/warn OR /k [username], [reason] - Warns a user showing them the Pokemon Showdown Rules and [reason] in an overlay. Requires: " + Users.getGroupsThatCan('warn', room).join(" "));
		}
		if (Users.can(target, 'mute') || target === 'mute' || target === 'm') {
			matched = true;
			this.sendReply("/mute OR /m [username], [reason] - Mutes a user with reason for 7 minutes. Requires: " + Users.getGroupsThatCan('mute', room).join(" "));
		}
		if (Users.can(target, 'mute') || target === 'hourmute' || target === 'hm') {
			matched = true;
			this.sendReply("/hourmute OR /hm [username], [reason] - Mutes a user with reason for an hour. Requires: " + Users.getGroupsThatCan('mute', room).join(" "));
		}
		if (Users.can(target, 'mute') || target === 'unmute' || target === 'um') {
			matched = true;
			this.sendReply("/unmute [username] - Removes mute from user. Requires: " + Users.getGroupsThatCan('mute', room).join(" "));
		}
		if (Users.can(target, 'promote') || target === 'promote') {
			matched = true;
			this.sendReply("/promote [username], [group] - Promotes the user to the specified group or next ranked group. Requires: " + Users.getGroupsThatCan('promote').join(" "));
		}
		if (Users.can(target, 'promote') || target === 'demote') {
			matched = true;
			this.sendReply("/demote [username], [group] - Demotes the user to the specified group or previous ranked group. Requires: " + Users.getGroupsThatCan('promote').join(" "));
		}
		if (Users.can(target, 'forcewin') || target === 'forcetie') {
			matched = true;
			this.sendReply("/forcetie - Forces the current match to tie. Requires: " + Users.getGroupsThatCan('forcewin').join(" "));
		}
		if (Users.can(target, 'declare') || target === 'showimage') {
			matched = true;
			this.sendReply("/showimage [url], [width], [height] - Show an image. Requires: " + Users.getGroupsThatCan('declare', room).join(" "));
		}
		if (Users.can(target, 'declare') || target === 'declare') {
			matched = true;
			this.sendReply("/declare [message] - Anonymously announces a message. Requires: " + Users.getGroupsThatCan('declare', room).join(" "));
		}
		if (Users.can(target, 'gdeclare') || target === 'chatdeclare' || target === 'cdeclare') {
			matched = true;
			this.sendReply("/cdeclare [message] - Anonymously announces a message to all chatrooms on the server. Requires: " + Users.getGroupsThatCan('gdeclare').join(" "));
		}
		if (Users.can(target, 'gdeclare') || target === 'globaldeclare' || target === 'gdeclare') {
			matched = true;
			this.sendReply("/globaldeclare [message] - Anonymously announces a message to every room on the server. Requires: " + Users.getGroupsThatCan('gdeclare').join(" "));
		}
		if (target === '~' || target === 'htmlbox') {
			matched = true;
			this.sendReply("/htmlbox [message] - Displays a message, parsing HTML code contained. Requires: ~ # with global authority");
		}
		if (Users.can(target, 'announce') || target === 'announce' || target === 'wall') {
			matched = true;
			this.sendReply("/announce OR /wall [message] - Makes an announcement. Requires: " + Users.getGroupsThatCan('announce', room).join(" "));
		}
		if (Users.can(target, 'modchat') || target === 'modchat') {
			matched = true;
			this.sendReply("/modchat [off/autoconfirmed/" +
				Config.groups[roomType + 'ByRank'].filter(function (g) { return g.trim(); }).join("/") +
				"] - Set the level of moderated chat. Requires: " +
				Users.getGroupsThatCan('modchat', room).join(" ") +
				" for off/autoconfirmed/" +
				Config.groups[roomType + 'ByRank'].slice(0, 2).filter(function (g) { return g.trim(); }).join("/") +
				" options, " +
				Users.getGroupsThatCan('modchatall', room).join(" ") +
				" for all the options");
		}
		if (Users.can(target, 'hotpatch') || target === 'hotpatch') {
			matched = true;
			this.sendReply("Hot-patching the game engine allows you to update parts of Showdown without interrupting currently-running battles. Requires: " + Users.getGroupsThatCan('hotpatch').join(" "));
			this.sendReply("Hot-patching has greater memory requirements than restarting.");
			this.sendReply("/hotpatch chat - reload chat-commands.js");
			this.sendReply("/hotpatch battles - spawn new simulator processes");
			this.sendReply("/hotpatch formats - reload the tools.js tree, rebuild and rebroad the formats list, and also spawn new simulator processes");
		}
		if (Users.can(target, 'lockdown') || target === 'lockdown') {
			matched = true;
			this.sendReply("/lockdown - locks down the server, which prevents new battles from starting so that the server can eventually be restarted. Requires: " + Users.getGroupsThatCan('lockdown').join(" "));
		}
		if (Users.can(target, 'lockdown') || target === 'kill') {
			matched = true;
			this.sendReply("/kill - kills the server. Can't be done unless the server is in lockdown state. Requires: " + Users.getGroupsThatCan('lockdown').join(" "));
		}
		if (Users.can(target, 'hotpatch') || target === 'loadbanlist') {
			matched = true;
			this.sendReply("/loadbanlist - Loads the bans located at ipbans.txt. The command is executed automatically at startup. Requires: " + Users.getGroupsThatCan('hotpatch').join(" "));
		}
		if (Users.can(target, 'makeroom') || target === 'makechatroom') {
			matched = true;
			this.sendReply("/makechatroom [roomname] - Creates a new room named [roomname]. Requires: " + Users.getGroupsThatCan('makeroom').join(" "));
		}
		if (Users.can(target, 'makeroom') || target === 'deregisterchatroom') {
			matched = true;
			this.sendReply("/deregisterchatroom [roomname] - Deletes room [roomname] after the next server restart. Requires: " + Users.getGroupsThatCan('makeroom').join(" "));
		}
		if (Users.can(target, 'roompromote', Config.groups[roomType + 'ByRank'].slice(-1)[0]) || target === 'roomowner') {
			matched = true;
			this.sendReply("/roomowner [username] - Appoints [username] as a room owner. Removes official status. Requires: " + Users.getGroupsThatCan('roompromote', Config.groups[roomType + 'ByRank'].slice(-1)[0]).join(" "));
		}
		if (Users.can(target, 'roompromote', Config.groups[roomType + 'ByRank'].slice(-1)[0]) || target === 'roomdeowner') {
			matched = true;
			this.sendReply("/roomdeowner [username] - Removes [username]'s status as a room owner. Requires: " + Users.getGroupsThatCan('roompromote', Config.groups[roomType + 'ByRank'].slice(-1)[0]).join(" "));
		}
		if (Users.can(target, 'privateroom') || target === 'privateroom') {
			matched = true;
			this.sendReply("/privateroom [on/off] - Makes or unmakes a room private. Requires: " + Users.getGroupsThatCan('privateroom', room).join(" "));
		}
		if (target === 'all' || target === 'help' || target === 'h' || target === '?' || target === 'commands') {
			matched = true;
			this.sendReply("/help OR /h OR /? - Gives you help.");
		}
		if (target === '~' || target === 'givemoney' || target === 'givebuck' || target === 'givebucks') {
			matched = true;
			this.sendReply("/givemoney [username], [amount] - Gives money to a user. Requires: ~");
		}
		if (target === '~' || target === 'takemoney' || target === 'takebuck' || target === 'takebucks') {
			matched = true;
			this.sendReply("/takemoney [username], [amount] - Takes money from a user. Requires: ~");
		}
		if (target === '~' || target === 'sudo') {
			matched = true;
			this.sendReply("/sudo [username], [message/command] - Makes another player perform a command (or speak) as if they typed it in the chat box themselves. Requires: ~");
		}
		if (target === '~' || target === 'kick') {
			matched = true;
			this.sendReply("/kick [username] - Kicks a username from the room. Requires: ~");
		}
		if (target === '~' || target === 'control') {
			matched = true;
			this.sendReply("/control [username], [say/pm], [message/user that you want to pm to], [pm message] - Controls what the user says and pm. Requires: ~");
		}
		if (!target) {
			this.sendReply("COMMANDS: /nick, /avatar, /rating, /whois, /msg, /reply, /ignore, /away, /back, /timestamps, /highlight");
			this.sendReply("INFORMATIONAL COMMANDS: /data, /dexsearch, /groups, /opensource, /avatars, /faq, /rules, /intro, /tiers, /othermetas, /learn, /analysis, /calc (replace / with ! to broadcast. (Requires: " + Users.getGroupsThatCan('broadcast', room).join(" ") + "))");
			this.sendReply("For details on all room commands, use /roomhelp");
			this.sendReply("For details on all commands, use /help all");
			if (user.group !== Config.groups.default[roomType]) {
				this.sendReply("DRIVER COMMANDS: /warn, /mute, /unmute, /alts, /forcerename, /modlog, /lock, /unlock, /announce, /redirect");
				this.sendReply("MODERATOR COMMANDS: /ban, /unban, /ip");
				this.sendReply("LEADER COMMANDS: /declare, /forcetie, /forcewin, /promote, /demote, /banip, /unbanall");
				this.sendReply("For details on all moderator commands, use /help " + Users.getGroupsThatCan('staff', room)[0]);
			}
			this.sendReply("For details of a specific command, use something like: /help data");
		} else if (!matched) {
			this.sendReply("The command '" + target + "' was not found. Try /help for general help");
		}
	},

};<|MERGE_RESOLUTION|>--- conflicted
+++ resolved
@@ -1707,13 +1707,8 @@
 		}
 		if (target === 'all' || target === 'data') {
 			matched = true;
-<<<<<<< HEAD
-			this.sendReply("/data [pokemon/item/move/ability] - Get details on this pokemon/item/move/ability/nature.");
-			this.sendReply("!data [pokemon/item/move/ability] - Show everyone these details. Requires: + % @ & ~");
-=======
 			this.sendReply("/data [pokemon/item/move/ability] - Get details on this pokemon/item/move/ability.");
 			this.sendReply("!data [pokemon/item/move/ability] - Show everyone these details. Requires: " + Users.getGroupsThatCan('broadcast', room).join(" "));
->>>>>>> 1994a493
 		}
 		if (target === 'all' || target === 'details' || target === 'dt') {
 			matched = true;
@@ -1831,7 +1826,6 @@
 			matched = true;
 			this.sendReply("/invite [username], [roomname] - Invites the player [username] to join the room [roomname].");
 		}
-<<<<<<< HEAD
 		if (target === 'all' || target === 'profile') {
 			matched = true;
 			this.sendReply("/profile [username] - Shows infomation about the user.");
@@ -1885,9 +1879,6 @@
 			this.sendReply("/emoticons - Displays all emoticons available.");
 		}
 		if (target === '%' || target === 'lock' || target === 'l') {
-=======
-		if (Users.can(target, 'lock') || target === 'lock' || target === 'l') {
->>>>>>> 1994a493
 			matched = true;
 			this.sendReply("/lock OR /l [username], [reason] - Locks the user from talking in all chats. Requires: " + Users.getGroupsThatCan('lock', room).join(" "));
 		}
