/**
 * Commands
 * Pokemon Showdown - http://pokemonshowdown.com/
 *
 * These are commands. For instance, you can define the command 'whois'
 * here, then use it by typing /whois into Pokemon Showdown.
 *
 * A command can be in the form:
 *   ip: 'whois',
 * This is called an alias: it makes it so /ip does the same thing as
 * /whois.
 *
 * But to actually define a command, it's a function:
 *   birkal: function(target, room, user) {
 *     this.sendReply("It's not funny anymore.");
 *   },
 *
 * Commands are actually passed five parameters:
 *   function(target, room, user, connection, cmd, message)
 * Most of the time, you only need the first three, though.
 *
 * target = the part of the message after the command
 * room = the room object the message was sent to
 *   The room name is room.id
 * user = the user object that sent the message
 *   The user's name is user.name
 * connection = the connection that the message was sent from
 * cmd = the name of the command
 * message = the entire message sent by the user
 *
 * If a user types in "/msg zarel, hello"
 *   target = "zarel, hello"
 *   cmd = "msg"
 *   message = "/msg zarel, hello"
 *
 * Commands return the message the user should say. If they don't
 * return anything or return something falsy, the user won't say
 * anything.
 *
 * Commands have access to the following functions:
 *
 * this.sendReply(message)
 *   Sends a message back to the room the user typed the command into.
 *
 * this.sendReplyBox(html)
 *   Same as sendReply, but shows it in a box, and you can put HTML in
 *   it.
 *
 * this.popupReply(message)
 *   Shows a popup in the window the user typed the command into.
 *
 * this.add(message)
 *   Adds a message to the room so that everyone can see it.
 *   This is like this.sendReply, except everyone in the room gets it,
 *   instead of just the user that typed the command.
 *
 * this.send(message)
 *   Sends a message to the room so that everyone can see it.
 *   This is like this.add, except it's not logged, and users who join
 *   the room later won't see it in the log, and if it's a battle, it
 *   won't show up in saved replays.
 *   You USUALLY want to use this.add instead.
 *
 * this.logEntry(message)
 *   Log a message to the room's log without sending it to anyone. This
 *   is like this.add, except no one will see it.
 *
 * this.addModCommand(message)
 *   Like this.add, but also logs the message to the moderator log
 *   which can be seen with /modlog.
 *
 * this.logModCommand(message)
 *   Like this.addModCommand, except users in the room won't see it.
 *
 * this.can(permission)
 * this.can(permission, targetUser)
 *   Checks if the user has the permission to do something, or if a
 *   targetUser is passed, check if the user has permission to do
 *   it to that user. Will automatically give the user an "Access
 *   denied" message if the user doesn't have permission: use
 *   user.can() if you don't want that message.
 *
 *   Should usually be near the top of the command, like:
 *     if (!this.can('potd')) return false;
 *
 * this.canBroadcast()
 *   Signifies that a message can be broadcast, as long as the user
 *   has permission to. This will check to see if the user used
 *   "!command" instead of "/command". If so, it will check to see
 *   if the user has permission to broadcast (by default, voice + can),
 *   and return false if not. Otherwise, it will set it up so that
 *   this.sendReply and this.sendReplyBox will broadcast to the room
 *   instead of just the user that used the command.
 *
 *   Should usually be near the top of the command, like:
 *     if (!this.canBroadcast()) return false;
 *
 * this.canTalk()
 *   Checks to see if the user can speak in the room. Returns false
 *   if the user can't speak (is muted, the room has modchat on, etc),
 *   or true otherwise.
 *
 *   Should usually be near the top of the command, like:
 *     if (!this.canTalk()) return false;
 *
 * this.canTalk(message)
 *   Checks to see if the user can say the message. In addition to
 *   running the checks from this.canTalk(), it also checks to see if
 *   the message has any banned words or is too long. Returns the
 *   filtered message, or a falsy value if the user can't speak.
 *
 *   Should usually be near the top of the command, like:
 *     target = this.canTalk(target);
 *     if (!target) return false;
 *
 * this.parse(message)
 *   Runs the message as if the user had typed it in.
 *
 *   Mostly useful for giving help messages, like for commands that
 *   require a target:
 *     if (!target) return this.parse('/help msg');
 *
 *   After 10 levels of recursion (calling this.parse from a command
 *   called by this.parse from a command called by this.parse etc)
 *   we will assume it's a bug in your command and error out.
 *
 * this.targetUserOrSelf(target)
 *   If target is blank, returns the user that sent the message.
 *   Otherwise, returns the user with the username in target, or
 *   a falsy value if no user with that username exists.
 *
 * this.splitTarget(target)
 *   Splits a target in the form "user, message" into its
 *   constituent parts. Returns message, and sets this.targetUser to
 *   the user, and this.targetUsername to the username.
 *
 *   Remember to check if this.targetUser exists before going further.
 *
 * Unless otherwise specified, these functions will return undefined,
 * so you can return this.sendReply or something to send a reply and
 * stop the command there.
 *
 * @license MIT license
 */

var commands = exports.commands = {

	ip: 'whois',
	getip: 'whois',
	rooms: 'whois',
	altcheck: 'whois',
	alt: 'whois',
	alts: 'whois',
	getalts: 'whois',
	whois: function(target, room, user) {
		var targetUser = this.targetUserOrSelf(target);
		if (!targetUser) {
			return this.sendReply("User " + this.targetUsername + " not found.");
		}

		this.sendReply("User: " + targetUser.name);
		if (user.can('alts', targetUser.getHighestRankedAlt())) {
			var alts = targetUser.getAlts();
			var output = Object.keys(targetUser.prevNames).join(", ");
			if (output) this.sendReply("Previous names: " + output);

			for (var j=0; j<alts.length; j++) {
				var targetAlt = Users.get(alts[j]);
				if (!targetAlt.named && !targetAlt.connected) continue;

				this.sendReply("Alt: " + targetAlt.name);
				output = Object.keys(targetAlt.prevNames).join(", ");
				if (output) this.sendReply("Previous names: " + output);
			}
		}
		if (config.groups.bySymbol[targetUser.group] && config.groups.bySymbol[targetUser.group].name) {
			this.sendReply("Group: " + config.groups.bySymbol[targetUser.group].name + " (" + targetUser.group + ")");
		}
		if (targetUser.isSysop) {
			this.sendReply("(Pok\xE9mon Showdown System Operator)");
		}
		if (!targetUser.authenticated) {
			this.sendReply("(Unregistered)");
		}
		if (!this.broadcasting && (user.can('ip', targetUser) || user === targetUser)) {
			var ips = Object.keys(targetUser.ips);
			this.sendReply("IP" + ((ips.length > 1) ? "s" : "") + ": " + ips.join(", "));
		}
		var output = "In rooms: ";
		var first = true;
		for (var i in targetUser.roomCount) {
			if (i === 'global' || Rooms.get(i).isPrivate) continue;
			if (!first) output += " | ";
			first = false;

			output += '<a href="/' + i + '" room="' + i + '">' + i + '</a>';
		}
		this.sendReply('|raw|' + output);
	},

	ipsearch: function(target, room, user) {
		if (!this.can('rangeban')) return;
		var atLeastOne = false;
		this.sendReply("Users with IP " + target + ":");
		for (var userid in Users.users) {
			var user = Users.users[userid];
			if (user.latestIp === target) {
				this.sendReply((user.connected?" + ":"-") + " " + user.name);
				atLeastOne = true;
			}
		}
		if (!atLeastOne) this.sendReply("No results found.");
	},

	/*********************************************************
	 * Shortcuts
	 *********************************************************/

	invite: function(target, room, user) {
		target = this.splitTarget(target);
		if (!this.targetUser) {
			return this.sendReply("User " + this.targetUsername + " not found.");
		}
		var roomid = (target || room.id);
		if (!Rooms.get(roomid)) {
			return this.sendReply("Room " + roomid + " not found.");
		}
		return this.parse('/msg ' + this.targetUsername + ', /invite ' + roomid);
	},

	/*********************************************************
	 * Informational commands
	 *********************************************************/

	stats: 'data',
	dex: 'data',
	pokedex: 'data',
	data: function(target, room, user) {
		if (!this.canBroadcast()) return;

		var data = '';
		var targetId = toId(target);
		var newTargets = Tools.dataSearch(target);
		if (newTargets && newTargets.length) {
			for (var i = 0; i < newTargets.length; i++) {
				if (newTargets[i].id !== targetId && !Tools.data.Aliases[targetId] && !i) {
					data = "No Pokemon, item, move or ability named '" + target + "' was found. Showing the data of '" + newTargets[0].name + "' instead.\n";
				}
				data += '|c|~|/data-' + newTargets[i].searchType + ' ' + newTargets[i].name + '\n';
			}
		} else {
			data = "No Pokemon, item, move or ability named '" + target + "' was found. (Check your spelling?)";
		}

		this.sendReply(data);
	},

	dexsearch: function (target, room, user) {
		if (!this.canBroadcast()) return;

		if (!target) return this.parse('/help dexsearch');
		var targets = target.split(',');
		var moves = {}, tiers = {}, colours = {}, ability = {}, gens = {}, types = {};
		var allTiers = {'uber':1,'ou':1,'uu':1,'ru':1,'nu':1,'lc':1,'cap':1,'bl':1,'bl2':1,'nfe':1, 'limbo':1};
		var allColours = {'green':1,'red':1,'blue':1,'white':1,'brown':1,'yellow':1,'purple':1,'pink':1,'gray':1,'black':1};
		var count = 0;
		var showAll = false;
		var output = 10;

		for (var i in targets) {
			target = Tools.getMove(targets[i]);
			if (target.exists) {
				if (!moves.count) {
					count++;
					moves.count = 0;
				}
				if (moves.count === 4) {
					return this.sendReply("Specify a maximum of 4 moves.");
				}
				moves[target] = 1;
				moves.count++;
				continue;
			}

			target = Tools.getAbility(targets[i]);
			if (target.exists) {
				if (!ability.count) {
					count++;
					ability.count = 0;
				}
				if (ability.count === 1) {
					return this.sendReply("Specify only one ability.");
				}
				ability[target] = 1;
				ability.count++;
				continue;
			}

			target = targets[i].trim().toLowerCase();
			if (target in allTiers) {
				if (!tiers.count) {
					count++;
					tiers.count = 0;
				}
				tiers[target] = 1;
				tiers.count++;
				continue;
			}
			if (target in allColours) {
				if (!colours.count) {
					count++;
					colours.count = 0;
				}
				colours[target] = 1;
				colours.count++;
				continue;
			}
			var targetInt = parseInt(target);
			if (0 < targetInt && targetInt < 6) {
				if (!gens.count) {
					count++;
					gens.count = 0;
				}
				gens[targetInt] = 1;
				gens.count++;
				continue;
			}
			if (target === 'all') {
				if (this.broadcasting) {
					return this.sendReply("A search with the parameter 'all' cannot be broadcast.")
				}
				showAll = true;
				continue;
			}
			if (target.indexOf(' type') > -1) {
				target = target.charAt(0).toUpperCase() + target.slice(1, target.indexOf(' type'));
				if (target in Tools.data.TypeChart) {
					if (!types.count) {
						count++;
						types.count = 0;
					}
					if (types.count === 2) {
						return this.sendReply("Specify a maximum of two types.");
					}
					types[target] = 1;
					types.count++;
					continue;
				}
			} else {
				return this.sendReply("'" + targets[i].trim() + "' could not be found in any of the search categories.");
			}
		}

		if (showAll && count === 0) return this.sendReply("No search parameters other than 'all' were found.\nTry '/help dexsearch' for more information on this command.");

		while (count > 0) {
			count--;
			var tempResults = [];
			if (!results) {
				for (var pokemon in Tools.data.Pokedex) {
					pokemon = Tools.getTemplate(pokemon);
					if (pokemon.tier !== 'Illegal' && (pokemon.tier !== 'CAP' || 'cap' in tiers)) {
						tempResults.add(pokemon);
					}
				}
			} else {
				for (var mon in results) tempResults.add(results[mon]);
			}
			var results = [];

			if (types.count > 0) {
				for (var mon in tempResults) {
					if (types.count === 1) {
						if (tempResults[mon].types[0] in types || tempResults[mon].types[1] in types) results.add(tempResults[mon]);
					} else {
						if (tempResults[mon].types[0] in types && tempResults[mon].types[1] in types) results.add(tempResults[mon]);
					}
				}
				types.count = 0;
				continue;
			}

			if (tiers.count > 0) {
				for (var mon in tempResults) {
					if (tempResults[mon].tier.toLowerCase() in tiers) results.add(tempResults[mon]);
				}
				tiers.count = 0;
				continue;
			}

			if (ability.count > 0) {
				for (var mon in tempResults) {
					for (var monAbility in tempResults[mon].abilities) {
						if (Tools.getAbility(tempResults[mon].abilities[monAbility]) in ability) results.add(tempResults[mon]);
					}
				}
				ability.count = 0;
				continue;
			}

			if (colours.count > 0) {
				for (var mon in tempResults) {
					if (tempResults[mon].color.toLowerCase() in colours) results.add(tempResults[mon]);
				}
				colours.count = 0;
				continue;
			}

			if (moves.count > 0) {
				var problem;
				var move = {};
				for (var mon in tempResults) {
					var lsetData = {set:{}};
					var template = Tools.getTemplate(tempResults[mon].id);
					for (var i in moves) {
						move = Tools.getMove(i);
						if (move.id !== 'count') {
							if (!move.exists) return this.sendReplyBox("'" + move + "' is not a known move.");
							problem = Tools.checkLearnset(move, template, lsetData);
							if (problem) break;
						}
					}
					if (!problem) results.add(tempResults[mon]);
				}
				moves.count = 0;
				continue;
			}

			if (gens.count > 0) {
				for (var mon in tempResults) {
					if (tempResults[mon].gen in gens) results.add(tempResults[mon]);
				}
				gens.count = 0;
				continue;
			}
		}

		var resultsStr = "";
		if (results && results.length > 0) {
			for (var i = 0; i < results.length; ++i) results[i] = results[i].species;
			if (showAll || results.length <= output) {
				resultsStr = results.join(", ");
			} else {
				var hidden = string(results.length - output);
				results.sort(function(a,b) {return Math.round(Math.random());});
				var shown = results.slice(0, 10);
				resultsStr = shown.join(", ");
				resultsStr += ", and " + hidden + " more. Redo the search with 'all' as a search parameter to show all results.";
			}
		} else {
			resultsStr = "No Pokémon found.";
		}
		return this.sendReplyBox(resultsStr);
	},

	learnset: 'learn',
	learnall: 'learn',
	learn5: 'learn',
	g6learn: 'learn',
	learn: function(target, room, user, connection, cmd) {
		if (!target) return this.parse('/help learn');

		if (!this.canBroadcast()) return;

		var lsetData = {set:{}};
		var targets = target.split(',');
		var template = Tools.getTemplate(targets[0]);
		var move = {};
		var problem;
		var all = (cmd === 'learnall');
		if (cmd === 'learn5') lsetData.set.level = 5;
		if (cmd === 'g6learn') lsetData.format = {noPokebank: true};

		if (!template.exists) {
			return this.sendReply("Pokemon '" + template.id + "' not found.");
		}

		if (targets.length < 2) {
			return this.sendReply("You must specify at least one move.");
		}

		for (var i=1, len=targets.length; i<len; i++) {
			move = Tools.getMove(targets[i]);
			if (!move.exists) {
				return this.sendReply("Move '" + move.id + "' not found.");
			}
			problem = Tools.checkLearnset(move, template, lsetData);
			if (problem) break;
		}
		var buffer = template.name + (problem?" <span class=\"message-learn-cannotlearn\">can't</span> learn ":" <span class=\"message-learn-canlearn\">can</span> learn ") + (targets.length>2?"these moves":move.name);
		if (!problem) {
			var sourceNames = {E:"egg",S:"event",D:"dream world"};
			if (lsetData.sources || lsetData.sourcesBefore) buffer += " only when obtained from:<ul class=\"message-learn-list\">";
			if (lsetData.sources) {
				var sources = lsetData.sources.sort();
				var prevSource;
				var prevSourceType;
				for (var i=0, len=sources.length; i<len; i++) {
					var source = sources[i];
					if (source.substr(0,2) === prevSourceType) {
						if (prevSourceCount < 0) buffer += ": " + source.substr(2);
						else if (all || prevSourceCount < 3) buffer += ", " + source.substr(2);
						else if (prevSourceCount == 3) buffer += ", ...";
						prevSourceCount++;
						continue;
					}
					prevSourceType = source.substr(0,2);
					prevSourceCount = source.substr(2)?0:-1;
					buffer += "<li>gen " + source.substr(0,1) + " " + sourceNames[source.substr(1,1)];
					if (prevSourceType === '5E' && template.maleOnlyHidden) buffer += " (cannot have hidden ability)";
					if (source.substr(2)) buffer += ": " + source.substr(2);
				}
			}
			if (lsetData.sourcesBefore) buffer += "<li>any generation before " + (lsetData.sourcesBefore + 1);
			buffer += "</ul>";
		}
		this.sendReplyBox(buffer);
	},

	weak: 'weakness',
	weakness: function(target, room, user){
		var targets = target.split(/[ ,\/]/);

		var pokemon = Tools.getTemplate(target);
		var type1 = Tools.getType(targets[0]);
		var type2 = Tools.getType(targets[1]);

		if (pokemon.exists) {
			target = pokemon.species;
		} else if (type1.exists && type2.exists) {
			pokemon = {types: [type1.id, type2.id]};
			target = type1.id + "/" + type2.id;
		} else if (type1.exists) {
			pokemon = {types: [type1.id]};
			target = type1.id;
		} else {
			return this.sendReplyBox(target + " isn't a recognized type or pokemon.");
		}

		var weaknesses = [];
		Object.keys(Tools.data.TypeChart).forEach(function (type) {
			var notImmune = Tools.getImmunity(type, pokemon);
			if (notImmune) {
				var typeMod = Tools.getEffectiveness(type, pokemon);
				if (typeMod == 1) weaknesses.push(type);
				if (typeMod == 2) weaknesses.push("<b>" + type + "</b>");
			}
		});

		if (!weaknesses.length) {
			this.sendReplyBox(target + " has no weaknesses.");
		} else {
			this.sendReplyBox(target + " is weak to: " + weaknesses.join(", ") + " (not counting abilities).");
		}
	},

	matchup: 'effectiveness',
	effectiveness: function(target, room, user) {
		var targets = target.split(/[,/]/);
		var type = Tools.getType(targets[1]);
		var pokemon = Tools.getTemplate(targets[0]);
		var defender;

		if (!pokemon.exists || !type.exists) {
			// try the other way around
			pokemon = Tools.getTemplate(targets[1]);
			type = Tools.getType(targets[0]);
		}
		defender = pokemon.species + " (not counting abilities)";

		if (!pokemon.exists || !type.exists) {
			// try two types
			if (Tools.getType(targets[0]).exists && Tools.getType(targets[1]).exists) {
				// two types
				type = Tools.getType(targets[0]);
				defender = Tools.getType(targets[1]).id;
				pokemon = {types: [defender]};
				if (Tools.getType(targets[2]).exists) {
					defender = Tools.getType(targets[1]).id + "/" + Tools.getType(targets[2]).id;
					pokemon = {types: [Tools.getType(targets[1]).id, Tools.getType(targets[2]).id]};
				}
			} else {
				if (!targets[1]) {
					return this.sendReply("Attacker and defender must be separated with a comma.");
				}
				return this.sendReply("'" + targets[0].trim() + "' and '" + targets[1].trim() + "' aren't a recognized combination.");
			}
		}

		if (!this.canBroadcast()) return;

		var typeMod = Tools.getEffectiveness(type.id, pokemon);
		var notImmune = Tools.getImmunity(type.id, pokemon);
		var factor = 0;
		if (notImmune) {
			factor = Math.pow(2, typeMod);
		}

		this.sendReplyBox(type.id + " attacks are " + factor + "x effective against " + defender + ".");
	},

	uptime: function(target, room, user) {
		if (!this.canBroadcast()) return;
		var uptime = process.uptime();
		var uptimeText;
		if (uptime > 24*60*60) {
			var uptimeDays = Math.floor(uptime/(24*60*60));
			uptimeText = uptimeDays + " " + (uptimeDays == 1 ? "day" : "days");
			var uptimeHours = Math.floor(uptime/(60*60)) - uptimeDays*24;
			if (uptimeHours) uptimeText += ", " + uptimeHours + " " + (uptimeHours == 1 ? "hour" : "hours");
		} else {
			uptimeText = uptime.seconds().duration();
		}
		this.sendReplyBox("Uptime: <b>" + uptimeText + "</b>");
	},

	groups: function(target, room, user) {
		if (!this.canBroadcast()) return;
		this.sendReplyBox(config.groups.byRank.reduce(function (info, group) {
			if (!config.groups.bySymbol[group].name || !config.groups.bySymbol[group].description)
				return info;
			return info + (info ? "<br />" : "") + sanitize(group) + " <strong>" + sanitize(config.groups.bySymbol[group].name) + "</strong> - " + sanitize(config.groups.bySymbol[group].description);
		}, ""));
	},

	git: 'opensource',
	opensource: function(target, room, user) {
		if (!this.canBroadcast()) return;
		this.sendReplyBox('Pokemon Showdown is open source:<br />'+
				  '- Language: JavaScript<br />'+
				  '- <a href="https://github.com/kupochu/Pokemon-Showdown">TBT\'s Source Code</a><br />'+
				  '- <a href="https://github.com/kupochu/Pokemon-Showdown/commits/master">TBT\'s latest updates</a><br />'+
				  '- <a href="https://github.com/Zarel/Pokemon-Showdown/commits/master">What\'s new with main?</a><br />'+
				  '- <a href="https://github.com/Zarel/Pokemon-Showdown">Main Server source code</a><br />'+
				  '- <a href="https://github.com/Zarel/Pokemon-Showdown-Client">Client source code</a>'
				  );
	},

	avatars: function(target, room, user) {
		if (!this.canBroadcast()) return;
		this.sendReplyBox('Your avatar can be changed using the Options menu (it looks like a gear) in the upper right of Pokemon Showdown.');
	},

	introduction: 'intro',
	intro: function(target, room, user) {
		if (!this.canBroadcast()) return;
		this.sendReplyBox('New to competitive pokemon?<br />' +
			'- <a href="http://www.smogon.com/forums/threads/3496279/">Beginner\'s Guide to Pokémon Showdown</a><br />' +
			'- <a href="http://www.smogon.com/dp/articles/intro_comp_pokemon">An introduction to competitive Pokémon</a><br />' +
			'- <a href="http://www.smogon.com/bw/articles/bw_tiers">What do "OU", "UU", etc mean?</a><br />' +
			'- <a href="http://www.smogon.com/bw/banlist/">What are the rules for each format? What is "Sleep Clause"?</a>');
	},

	calculator: 'calc',
	calc: function(target, room, user) {
		if (!this.canBroadcast()) return;
		this.sendReplyBox('Pokemon Showdown! damage calculator. (Courtesy of Honko)<br />' +
			'- <a href="http://pokemonshowdown.com/damagecalc/">Damage Calculator</a>');
	},

	cap: function(target, room, user) {
		if (!this.canBroadcast()) return;
		this.sendReplyBox('An introduction to the Create-A-Pokemon project:<br />' +
			'- <a href="http://www.smogon.com/cap/">CAP project website and description</a><br />' +
			'- <a href="http://www.smogon.com/forums/showthread.php?t=48782">What Pokemon have been made?</a><br />' +
			'- <a href="http://www.smogon.com/forums/showthread.php?t=3464513">Talk about the metagame here</a><br />' +
			'- <a href="http://www.smogon.com/forums/showthread.php?t=3466826">Practice BW CAP teams</a>');
	},

	gennext: function(target, room, user) {
		if (!this.canBroadcast()) return;
		this.sendReplyBox('NEXT (also called Gen-NEXT) is a mod that makes changes to the game:<br />' +
			'- <a href="https://github.com/Zarel/Pokemon-Showdown/blob/master/mods/gennext/README.md">README: overview of NEXT</a><br />' +
			'Example replays:<br />' +
			'- <a href="http://pokemonshowdown.com/replay/gennextou-37815908">roseyraid vs Zarel</a><br />' +
			'- <a href="http://pokemonshowdown.com/replay/gennextou-37900768">QwietQwilfish vs pickdenis</a>');
	},

	om: 'othermetas',
	othermetas: function(target, room, user) {
		if (!this.canBroadcast()) return;
		target = toId(target);
		var buffer = '';
		var matched = false;
		if (!target || target === 'all') {
			matched = true;
			buffer += '- <a href="http://www.smogon.com/forums/forums/206/">Information on the Other Metagames</a><br />';
		}
		if (target === 'all' || target === 'hackmons') {
			matched = true;
			buffer += '- <a href="http://www.smogon.com/forums/threads/3475624/">Hackmons</a><br />';
		}
		if (target === 'all' || target === 'balancedhackmons' || target === 'bh') {
			matched = true;
			buffer += '- <a href="http://www.smogon.com/forums/threads/3463764/">Balanced Hackmons</a><br />';
		}
		if (target === 'all' || target === 'glitchmons') {
			matched = true;
			buffer += '- <a href="http://www.smogon.com/forums/threads/3467120/">Glitchmons</a><br />';
		}
		if (target === 'all' || target === 'tiershift' || target === 'ts') {
			matched = true;
			buffer += '- <a href="http://www.smogon.com/forums/threads/3479358/">Tier Shift</a><br />';
		}
		if (target === 'all' || target === 'seasonal') {
			matched = true;
			buffer += '- <a href="http://www.smogon.com/sim/seasonal">Seasonal Ladder</a><br />';
		}
		if (target === 'all' || target === 'stabmons') {
			matched = true;
			buffer += '- <a href="http://www.smogon.com/forums/threads/3484106/">STABmons</a>';
		}
		if (target === 'all' || target === 'omotm' || target === 'omofthemonth' || target === 'month') {
			matched = true;
			buffer += '- <a href="http://www.smogon.com/forums/threads/3481155/">OM of the Month</a>';
		}
		if (!matched) {
			return this.sendReply('The Other Metas entry "' + target + '" was not found. Try /othermetas or /om for general help.');
		}
		this.sendReplyBox(buffer);
	},

	roomhelp: function(target, room, user) {
		if (room.id === 'lobby') return this.sendReply("This command is too spammy for lobby.");
		if (!this.canBroadcast()) return;
		this.sendReplyBox("Room drivers (%) can use:<br />" +
			"- /mute <em>username</em>: 7 minute mute<br />" +
			"- /hourmute <em>username</em>: 60 minute mute<br />" +
			"- /unmute <em>username</em>: unmute<br />" +
			"- /announce <em>message</em>: make an announcement<br />" +
			"<br />" +
			"Room moderators (@) can also use:<br />" +
			"- /roomban <em>username</em>: bans user from the room<br />" +
			"- /roomunban <em>username</em>: unbans user from the room<br />" +
			"- /roomvoice <em>username</em>: appoint a room voice<br />" +
			"- /roomdevoice <em>username</em>: remove a room voice<br />" +
			"- /modchat <em>level</em>: set modchat (to turn off: /modchat off)<br />" +
			"<br />" +
			"Room owners (#) can also use:<br />" +
			"- /roomdesc <em>description</em>: set the room description on the room join page<br />" +
			"- /roommod, /roomdriver <em>username</em>: appoint a room moderator/driver<br />" +
			"- /roomdemod, /roomdedriver <em>username</em>: remove a room moderator/driver<br />" +
			"- /declare <em>message</em>: make a declaration<br />" +
			"</div>");
	},

	restarthelp: function(target, room, user) {
		if (room.id === 'lobby' && !this.can('lockdown')) return false;
		if (!this.canBroadcast()) return;
		this.sendReplyBox("The server is restarting. Things to know:<br />" +
			"- We wait a few minutes before restarting so people can finish up their battles<br />" +
			"- The restart itself will take around 0.6 seconds<br />" +
			"- Your ladder ranking and teams will not change<br />" +
			"- We are restarting to update Pokémon Showdown to a newer version" +
			"</div>");
	},

	rule: 'rules',
	rules: function(target, room, user) {
		if (!this.canBroadcast()) return;
		this.sendReplyBox("Please follow the rules:<br />" +
			"- <a href=\"http://pokemonshowdown.com/rules\">Rules</a><br />" +
			"</div>");
	},

	faq: function(target, room, user) {
		if (!this.canBroadcast()) return;
		target = target.toLowerCase();
		var buffer = '';
		var matched = false;
		if (!target || target === 'all') {
			matched = true;
			buffer += '<a href="http://www.smogon.com/sim/faq">Frequently Asked Questions</a><br />';
		}
		if (target === 'all' || target === 'deviation') {
			matched = true;
			buffer += '<a href="http://www.smogon.com/sim/faq#deviation">Why did this user gain or lose so many points?</a><br />';
		}
		if (target === 'all' || target === 'doubles' || target === 'triples' || target === 'rotation') {
			matched = true;
			buffer += '<a href="http://www.smogon.com/sim/faq#doubles">Can I play doubles/triples/rotation battles here?</a><br />';
		}
		if (target === 'all' || target === 'randomcap') {
			matched = true;
			buffer += '<a href="http://www.smogon.com/sim/faq#randomcap">What is this fakemon and what is it doing in my random battle?</a><br />';
		}
		if (target === 'all' || target === 'restarts') {
			matched = true;
			buffer += '<a href="http://www.smogon.com/sim/faq#restarts">Why is the server restarting?</a><br />';
		}
		if (target === 'all' || target === 'staff') {
			matched = true;
			buffer += '<a href="http://www.smogon.com/sim/staff_faq">Staff FAQ</a><br />';
		}
		if (target === 'all' || target === 'autoconfirmed') {
			matched = true;
			buffer += 'A user is autoconfirmed when they have won at least one rated battle and has been registered for a week or longer.<br />';
		}
		if (!matched) {
			return this.sendReply('The FAQ entry "' + target + '" was not found. Try /faq for general help.');
		}
		this.sendReplyBox(buffer);
	},

	banlists: 'tiers',
	tier: 'tiers',
	tiers: function(target, room, user) {
		if (!this.canBroadcast()) return;
		target = toId(target);
		var buffer = '';
		var matched = false;
		if (!target || target === 'all') {
			matched = true;
			buffer += '- <a href="http://www.smogon.com/tiers/">Smogon Tiers</a><br />';
			buffer += '- <a href="http://www.smogon.com/bw/banlist/">The banlists for each tier</a><br />';
		}
		if (target === 'all' || target === 'ubers' || target === 'uber') {
			matched = true;
			buffer += '- <a href="http://www.smogon.com/bw/tiers/uber">Uber Pokemon</a><br />';
		}
		if (target === 'all' || target === 'overused' || target === 'ou') {
			matched = true;
			buffer += '- <a href="http://www.smogon.com/bw/tiers/ou">Overused Pokemon</a><br />';
		}
		if (target === 'all' || target === 'underused' || target === 'uu') {
			matched = true;
			buffer += '- <a href="http://www.smogon.com/bw/tiers/uu">Underused Pokemon</a><br />';
		}
		if (target === 'all' || target === 'rarelyused' || target === 'ru') {
			matched = true;
			buffer += '- <a href="http://www.smogon.com/bw/tiers/ru">Rarelyused Pokemon</a><br />';
		}
		if (target === 'all' || target === 'neverused' || target === 'nu') {
			matched = true;
			buffer += '- <a href="http://www.smogon.com/bw/tiers/nu">Neverused Pokemon</a><br />';
		}
		if (target === 'all' || target === 'littlecup' || target === 'lc') {
			matched = true;
			buffer += '- <a href="http://www.smogon.com/bw/tiers/lc">Little Cup Pokemon</a><br />';
		}
		if (target === 'all' || target === 'doubles') {
			matched = true;
			buffer += '- <a href="http://www.smogon.com/bw/metagames/doubles">Doubles</a><br />';
		}
		if (!matched) {
			return this.sendReply('The Tiers entry "' + target + '" was not found. Try /tiers for general help.');
		}
		this.sendReplyBox(buffer);
	},

	analysis: 'smogdex',
	strategy: 'smogdex',
	smogdex: function(target, room, user) {
		if (!this.canBroadcast()) return;

		var targets = target.split(',');
		var pokemon = Tools.getTemplate(targets[0]);
		var item = Tools.getItem(targets[0]);
		var move = Tools.getMove(targets[0]);
		var ability = Tools.getAbility(targets[0]);
		var atLeastOne = false;
		var generation = (targets[1] || "bw").trim().toLowerCase();
		var genNumber = 5;
		var doublesFormats = {'vgc2012':1,'vgc2013':1,'doubles':1};
		var doublesFormat = (!targets[2] && generation in doublesFormats)? generation : (targets[2] || '').trim().toLowerCase();
		var doublesText = '';
		if (generation === 'bw' || generation === 'bw2' || generation === '5' || generation === 'five') {
			generation = 'bw';
		} else if (generation === 'dp' || generation === 'dpp' || generation === '4' || generation === 'four') {
			generation = 'dp';
			genNumber = 4;
		} else if (generation === 'adv' || generation === 'rse' || generation === 'rs' || generation === '3' || generation === 'three') {
			generation = 'rs';
			genNumber = 3;
		} else if (generation === 'gsc' || generation === 'gs' || generation === '2' || generation === 'two') {
			generation = 'gs';
			genNumber = 2;
		} else if(generation === 'rby' || generation === 'rb' || generation === '1' || generation === 'one') {
			generation = 'rb';
			genNumber = 1;
		} else {
			generation = 'bw';
		}
		if (doublesFormat !== '') {
			// Smogon only has doubles formats analysis from gen 5 onwards.
			if (!(generation in {'bw':1,'xy':1}) || !(doublesFormat in doublesFormats)) {
				doublesFormat = '';
			} else {
				doublesText = {'vgc2012':'VGC 2012 ','vgc2013':'VGC 2013 ','doubles':'Doubles '}[doublesFormat];
				doublesFormat = '/' + doublesFormat;
			}
		}

		// Pokemon
		if (pokemon.exists) {
			atLeastOne = true;
			if (genNumber < pokemon.gen) {
				return this.sendReplyBox(pokemon.name + " did not exist in " + generation.toUpperCase() + "!");
			}
			if (pokemon.tier === 'G4CAP' || pokemon.tier === 'G5CAP') {
				generation = 'cap';
			}

			var poke = pokemon.name.toLowerCase();
			if (poke === 'nidoranm') poke = 'nidoran-m';
			if (poke === 'nidoranf') poke = 'nidoran-f';
			if (poke === 'farfetch\'d') poke = 'farfetchd';
			if (poke === 'mr. mime') poke = 'mr_mime';
			if (poke === 'mime jr.') poke = 'mime_jr';
			if (poke === 'deoxys-attack' || poke === 'deoxys-defense' || poke === 'deoxys-speed' || poke === 'kyurem-black' || poke === 'kyurem-white') poke = poke.substr(0,8);
			if (poke === 'wormadam-trash') poke = 'wormadam-s';
			if (poke === 'wormadam-sandy') poke = 'wormadam-g';
			if (poke === 'rotom-wash' || poke === 'rotom-frost' || poke === 'rotom-heat') poke = poke.substr(0,7);
			if (poke === 'rotom-mow') poke = 'rotom-c';
			if (poke === 'rotom-fan') poke = 'rotom-s';
			if (poke === 'giratina-origin' || poke === 'tornadus-therian' || poke === 'landorus-therian') poke = poke.substr(0,10);
			if (poke === 'shaymin-sky') poke = 'shaymin-s';
			if (poke === 'arceus') poke = 'arceus-normal';
			if (poke === 'thundurus-therian') poke = 'thundurus-t';

			this.sendReplyBox('<a href="http://www.smogon.com/' + generation + '/pokemon/' + poke + doublesFormat + '">' + generation.toUpperCase() + ' ' + doublesText + pokemon.name + ' analysis</a>, brought to you by <a href="http://www.smogon.com">Smogon University</a>');
		}

		// Item
		if (item.exists && genNumber > 1 && item.gen <= genNumber) {
			atLeastOne = true;
			var itemName = item.name.toLowerCase().replace(' ', '_');
			this.sendReplyBox('<a href="http://www.smogon.com/' + generation + '/items/' + itemName + '">' + generation.toUpperCase() + ' ' + item.name + ' item analysis</a>, brought to you by <a href="http://www.smogon.com">Smogon University</a>');
		}

		// Ability
		if (ability.exists && genNumber > 2 && ability.gen <= genNumber) {
			atLeastOne = true;
			var abilityName = ability.name.toLowerCase().replace(' ', '_');
			this.sendReplyBox('<a href="http://www.smogon.com/' + generation + '/abilities/' + abilityName + '">' + generation.toUpperCase() + ' ' + ability.name + ' ability analysis</a>, brought to you by <a href="http://www.smogon.com">Smogon University</a>');
		}

		// Move
		if (move.exists && move.gen <= genNumber) {
			atLeastOne = true;
			var moveName = move.name.toLowerCase().replace(' ', '_');
			this.sendReplyBox('<a href="http://www.smogon.com/' + generation + '/moves/' + moveName + '">' + generation.toUpperCase() + ' ' + move.name + ' move analysis</a>, brought to you by <a href="http://www.smogon.com">Smogon University</a>');
		}

		if (!atLeastOne) {
			return this.sendReplyBox('Pokemon, item, move, or ability not found for generation ' + generation.toUpperCase() + '.');
		}
	},

	donate: function(target, room, user) {
		if (!this.canBroadcast()) return;
		this.sendReplyBox('<center>Like this server and want to help keep the server running?<br /><a href="https://www.paypal.com/cgi-bin/webscr?cmd=_s-xclick&hosted_button_id=4PHAVXW3SHVCG"><img src="https://www.paypalobjects.com/en_AU/i/btn/btn_donate_SM.gif" /></a><br />Donations over $5 will get you a custom avatar! The money will go towards paying for the server.<br />After you\'ve donated, PM kupo, pika or kota to receive your avatar</center>');
	},

	forum: 'forums',
	forums: function(target, room, user) {
		if (!this.canBroadcast()) return;
		this.sendReplyBox('TBT\'s forums are located <a href="http://thebattletower.xiaotai.org/index.php">here</a>.');
	},

	league: function(target, room, user) {
		if (!this.canBroadcast()) return;
		this.sendReplyBox('TBT\'s Pokemon League can be found <a href="http://thebattletower.xiaotai.org/forumdisplay.php?fid=8">here</a>.<br />'+
				  'Current Champion: None <br />'+
				  'Beat the League and get your own custom avatar!');
	},

	/*********************************************************
	 * Miscellaneous commands
	 *********************************************************/

	birkal: function(target, room, user) {
		this.sendReply("It's not funny anymore.");
	},

	potd: function(target, room, user) {
		if (!this.can('potd')) return false;

		config.potd = target;
		Simulator.SimulatorProcess.eval('config.potd = \'' + toId(target) + '\'');
		if (target) {
			if (Rooms.lobby) Rooms.lobby.addRaw("<div class=\"broadcast-blue\"><b>The Pokemon of the Day is now " + target + "!</b><br />This Pokemon will be guaranteed to show up in random battles.</div>");
			this.logModCommand("The Pokemon of the Day was changed to " + target + " by " + user.name + ".");
		} else {
			if (Rooms.lobby) Rooms.lobby.addRaw("<div class=\"broadcast-blue\"><b>The Pokemon of the Day was removed!</b><br />No pokemon will be guaranteed in random battles.</div>");
			this.logModCommand("The Pokemon of the Day was removed by " + user.name + ".");
		}
	},

	roll: 'dice',
	dice: function(target, room, user) {
		if (!this.canBroadcast()) return;
		var d = target.indexOf("d");
		if (d != -1) {
			var num = parseInt(target.substring(0,d));
			faces = NaN;
			if (target.length > d) var faces = parseInt(target.substring(d + 1));
			if (isNaN(num)) num = 1;
			if (isNaN(faces)) return this.sendReply("The number of faces must be a valid integer.");
			if (faces < 1 || faces > 1000) return this.sendReply("The number of faces must be between 1 and 1000");
			if (num < 1 || num > 20) return this.sendReply("The number of dice must be between 1 and 20");
			var rolls = new Array();
			var total = 0;
			for (var i=0; i < num; i++) {
				rolls[i] = (Math.floor(faces * Math.random()) + 1);
				total += rolls[i];
			}
			return this.sendReplyBox("Random number " + num + "x(1 - " + faces + "): " + rolls.join(", ") + "<br />Total: " + total);
		}
		if (target && isNaN(target) || target.length > 21) return this.sendReply("The max roll must be a number under 21 digits.");
		var maxRoll = (target)? target : 6;
		var rand = Math.floor(maxRoll * Math.random()) + 1;
		return this.sendReplyBox("Random number (1 - " + maxRoll + "): " + rand);
	},

	register: function() {
		if (!this.canBroadcast()) return;
		this.sendReply("You must win a rated battle to register.");
	},

<<<<<<< HEAD
	br: 'banredirect',
	banredirect: function(){
		this.sendReply('/banredirect - This command is obsolete and has been removed.');
	},

=======
>>>>>>> d9fa1862
	lobbychat: function(target, room, user, connection) {
		if (!Rooms.lobby) return this.popupReply("This server doesn't have a lobby.");
		target = toId(target);
		if (target === 'off') {
			user.leaveRoom(Rooms.lobby, connection.socket);
			connection.send('|users|');
			this.sendReply("You are now blocking lobby chat.");
		} else {
			user.joinRoom(Rooms.lobby, connection);
			this.sendReply("You are now receiving lobby chat.");
		}
	},

	a: function(target, room, user) {
		if (!this.can('rawpacket')) return false;
		// secret sysop command
		room.add(target);
	},

	/*********************************************************
	 * Custom commands
	 *********************************************************/

	kupkup: function(target, room, user) {
		return this.parse("/me does THE KUPKUP CHANT: ♪kupo kupo kupochu~♫");
	},
	slap: function(target, room, user) {
		return this.parse("/me slaps " + target + " with a large trout.");
	},
	dk: 'dropkick',
	dropkick: function(target, room, user) {
		return this.parse("/me dropkicks " + target + " across the Pokémon Stadium!");
	},
	punt: function(target, room, user) {
		return this.parse("/me punts " + target + " to the moon!");
	},
	hug: function(target, room, user) {
		return this.parse("/me hugs " + target + ".");
	},
	poke: function(target, room, user) {
		return this.parse("/me pokes " + target + ".");
	},
	crai: 'cry',
	cry: function(target, room, user) {
		return this.parse("/me starts tearbending dramatically like Katara.");
	},
	pet: function(target, room, user) {
		return this.parse("/me pets " + target + ".");
	},

	d: 'poof',
	cpoof: 'poof',
	poof: (function () {
		var messages = [
			"has vanished into nothingness!",
			"visited kupo's bedroom and never returned!",
			"used Explosion!",
			"fell into the void.",
			"was squished by pandaw's large behind!",
			"became EnerG's slave!",
			"became kupo's love slave!",
			"has left the building.",
			"felt Thundurus's wrath!",
			"died of a broken heart.",
			"got lost in a maze!",
			"was hit by Magikarp's Revenge!",
			"was sucked into a whirlpool!",
			"got scared and left the server!",
			"fell off a cliff!",
			"got eaten by a bunch of piranhas!",
			"is blasting off again!",
			"A large spider descended from the sky and picked up {{user}}.",
			"tried to touch RisingPokeStar!",
			"got their sausage smoked by Charmanderp!",
			"fell into a meerkat hole!",
			"took an arrow to the knee... and then one to the face.",
			"peered through the hole on Shedinja's back",
			"recieved judgment from the almighty Arceus!",
			"used Final Gambit and missed!",
			"pissed off a Gyarados!",
			"screamed \"BSHAX IMO\"!",
			"was actually a 12 year and was banned for COPPA.",
			"got lost in the illusion of reality.",
			"was unfortunate and didn't get a cool message.",
			"The Immortal accidently kicked {{user}} from the server!",
			"was knocked out cold by Fallacies!",
			"died making love to an Excadrill!",
			"was shoved in a Blendtec Blender with iPad!",
			"was BLEGHED on by LightBlue!",
			"was bitten by a rabid Wolfie!",
			"was kicked from server! (lel clause)",
			"was Pan Hammered!"
		];

		return function(target, room, user) {
			if (config.poofoff) return this.sendReply("Poof is currently disabled.");
			if (target && !this.can('broadcast')) return false;
			if (room.id !== 'lobby') return false;
			var message = target || messages[Math.floor(Math.random() * messages.length)];
			if (message.indexOf('{{user}}') < 0)
				message = '{{user}} ' + message;
			message = message.replace(/{{user}}/g, user.name);
			if (!this.canTalk(message)) return false;

			var colour = '#' + [1, 1, 1].map(function () {
				var part = Math.floor(Math.random() * 0xaa);
				return (part < 0x10 ? '0' : '') + part.toString(16);
			}).join('');

			room.addRaw('<center><strong><font color="' + colour + '">~~ ' + sanitize(message) + ' ~~</font></strong></center>');
			user.disconnectAll();
		};
	})(),

	poofoff: 'nopoof',
	nopoof: function() {
		if (!this.can('warn')) return false;
		config.poofoff = true;
		return this.sendReply("Poof is now disabled.");
	},

	poofon: function() {
		if (!this.can('warn')) return false;
		config.poofoff = false;
		return this.sendReply("Poof is now enabled.");
	},

	reminders: 'reminder',
	reminder: function(target, room, user) {
		if (room.type !== 'chat') return this.sendReply("This command can only be used in chatrooms.");

		var parts = target.split(',');
		var cmd = parts[0].trim().toLowerCase();

		if (cmd in {'':1, show:1, view:1, display:1}) {
			if (!this.canBroadcast()) return;
			message = "<strong><font size=\"3\">Reminders for " + room.title + ":</font></strong>";
			if (room.reminders && room.reminders.length > 0)
				message += '<ol><li>' + room.reminders.join('</li><li>') + '</li></ol>';
			else
				message += "<br /><br />There are no reminders to display<br />";
			message += "Contact a mod, room owner, leader, or admin if you have a reminder you would like added.";
			return this.sendReplyBox(message);
		}

		if (!this.can('announce', null, room)) return false;
		if (!room.reminders) room.reminders = room.chatRoomData.reminders = [];

		var index = parseInt(parts[1], 10) - 1;
		var message = parts.slice(2).join(',').trim();
		switch (cmd) {
			case 'add':
				index = room.reminders.length;
				message = parts.slice(1).join(',').trim();
				// Fallthrough

			case 'insert':
				if (!message) return this.sendReply("Your reminder was empty.");
				if (message.length > 250) return this.sendReply("Your reminder cannot be greater than 250 characters in length.");

				room.reminders.splice(index, 0, message);
				Rooms.global.writeChatRoomData();
				return this.sendReply("Your reminder has been inserted.");

			case 'edit':
				if (!room.reminders[index]) return this.sendReply("There is no such reminder.");
				if (!message) return this.sendReply("Your reminder was empty.");
				if (message.length > 250) return this.sendReply("Your reminder cannot be greater than 250 characters in length.");

				room.reminders[index] = message;
				Rooms.global.writeChatRoomData();
				return this.sendReply("The reminder has been modified.");

			case 'delete':
				if (!room.reminders[index]) return this.sendReply("There is no such reminder.");

				this.sendReply(room.reminders.splice(index, 1)[0]);
				Rooms.global.writeChatRoomData();
				return this.sendReply("has been deleted from the reminders.");
		}
	},

	tell: function(target, room, user) {
		if (!target) return false;
		var message = this.splitTarget(target);
		if (!message) return this.sendReply('You forgot the comma.');
		if (user.locked) return this.sendReply("You cannot use this command while locked.");

		message = this.canTalk(message, null);
		if (!message) return false;

		if (!global.tells) global.tells = {};
		if (!tells[toUserid(this.targetUsername)]) tells[toUserid(this.targetUsername)] = [];
		if (tells[toUserid(this.targetUsername)].length > 5) return this.sendReply("User " + this.targetUsername + " has too many tells queued.");

		tells[toUserid(this.targetUsername)].push(Date().toLocaleString() + " - " + user.getIdentity() + " said: " + message);
		return this.sendReply("Message \"" + message + "\" sent to " + this.targetUsername + ".");
	},

	hide: 'hideauth',
	hideauth: function(target, room, user) {
		if (!this.can('hide')) return false;
		target = (target || config.groupsranking[0])[0];
		if (config.groupsranking.indexOf(target) < 0) {
			target = config.groupsranking[0];
			this.sendReply("You have picked an invalid group, defaulting to '" + target + "'.");
		} else if (config.groupsranking.indexOf(target) >= config.groupsranking.indexOf(user.group))
			return this.sendReply("The group you have chosen is either your current group OR one of higher rank. You cannot hide like that.");

		user.getIdentity = function (roomid) {
			var identity = Object.getPrototypeOf(this).getIdentity.call(this, roomid);
			if (identity[0] === this.group)
				return target + identity.slice(1);
			return identity;
		};
		user.updateIdentity();
		return this.sendReply("You are now hiding your auth as '" + target + "'.");
	},

	show: 'showauth',
	showauth: function(target, room, user) {
		if (!this.can('hide')) return false;
		delete user.getIdentity;
		user.updateIdentity();
		return this.sendReply("You are now showing your authority!");
	},

	/*********************************************************
	 * Help commands
	 *********************************************************/

	commands: 'help',
	h: 'help',
	'?': 'help',
	help: function(target, room, user) {
		target = target.toLowerCase();
		var roomType = room.auth ? room.type + 'Room' : 'global';
		var matched = false;
		if (target === 'all' || target === 'msg' || target === 'pm' || target === 'whisper' || target === 'w') {
			matched = true;
			this.sendReply("/msg OR /whisper OR /w [username], [message] - Send a private message.");
		}
		if (target === 'all' || target === 'r' || target === 'reply') {
			matched = true;
			this.sendReply("/reply OR /r [message] - Send a private message to the last person you received a message from, or sent a message to.");
		}
		if (target === 'all' || target === 'getip' || target === 'ip') {
			matched = true;
			this.sendReply("/ip - Get your own IP address.");
			this.sendReply("/ip [username] - Get a user's IP address. Requires: " + Users.getGroupsThatCan('ip', config.groups.default.global).join(" "));
		}
		if (target === 'all' || target === 'altcheck' || target === 'alt' || target === 'alts' || target === 'getalts') {
			matched = true;
			this.sendReply("/alts OR /altcheck - Get your own alts.");
			this.sendReply("/alts OR /altcheck [username] - Get a user's alts. Requires: " + Users.getGroupsThatCan('alts', config.groups.default.global).join(" "));
		}
		if (target === 'all' || target === 'rating' || target === 'ranking' || target === 'rank' || target === 'ladder') {
			matched = true;
			this.sendReply("/rating - Get your own rating.");
			this.sendReply("/rating [username] - Get user's rating.");
		}
		if (target === 'all' || target === 'nick') {
			matched = true;
			this.sendReply("/nick [new username] - Change your username.");
		}
		if (target === 'all' || target === 'avatar') {
			matched = true;
			this.sendReply("/avatar [new avatar number] - Change your trainer sprite.");
		}
		if (target === 'all' || target === 'rooms') {
			matched = true;
			this.sendReply("/rooms [username] - Show what rooms a user is in.");
		}
		if (target === 'all' || target === 'whois') {
			matched = true;
			this.sendReply("/whois [username] - Get details on a username: group, and rooms.");
		}
		if (target === 'all' || target === 'data') {
			matched = true;
			this.sendReply("/data [pokemon/item/move/ability] - Get details on this pokemon/item/move/ability.");
			this.sendReply("!data [pokemon/item/move/ability] - Show everyone these details. Requires: " + Users.getGroupsThatCan('broadcast', room).join(" "));
		}
		if (target === 'all' || target === 'analysis') {
			matched = true;
			this.sendReply("/analysis [pokemon], [generation] - Links to the Smogon University analysis for this Pokemon in the given generation.");
			this.sendReply("!analysis [pokemon], [generation] - Shows everyone this link. Requires: " + Users.getGroupsThatCan('broadcast', room).join(" "));
		}
		if (target === 'all' || target === 'groups') {
			matched = true;
			this.sendReply("/groups - Explains what the " + config.groups[roomType + 'ByRank'].filter(function (g) { return g.trim(); }).join(" ") + " next to people's names mean.");
			this.sendReply("!groups - Show everyone that information. Requires: " + Users.getGroupsThatCan('broadcast', room).join(" "));
		}
		if (target === 'all' || target === 'opensource') {
			matched = true;
			this.sendReply("/opensource - Links to PS's source code repository.");
			this.sendReply("!opensource - Show everyone that information. Requires: " + Users.getGroupsThatCan('broadcast', room).join(" "));
		}
		if (target === 'all' || target === 'avatars') {
			matched = true;
			this.sendReply("/avatars - Explains how to change avatars.");
			this.sendReply("!avatars - Show everyone that information. Requires: " + Users.getGroupsThatCan('broadcast', room).join(" "));
		}
		if (target === 'all' || target === 'intro') {
			matched = true;
			this.sendReply("/intro - Provides an introduction to competitive pokemon.");
			this.sendReply("!intro - Show everyone that information. Requires: " + Users.getGroupsThatCan('broadcast', room).join(" "));
		}
		if (target === 'all' || target === 'cap') {
			matched = true;
			this.sendReply("/cap - Provides an introduction to the Create-A-Pokemon project.");
			this.sendReply("!cap - Show everyone that information. Requires: " + Users.getGroupsThatCan('broadcast', room).join(" "));
		}
		if (target === 'all' || target === 'om') {
			matched = true;
			this.sendReply("/om - Provides links to information on the Other Metagames.");
			this.sendReply("!om - Show everyone that information. Requires: " + Users.getGroupsThatCan('broadcast', room).join(" "));
		}
		if (target === 'all' || target === 'learn' || target === 'learnset' || target === 'learnall') {
			matched = true;
			this.sendReply("/learn [pokemon], [move, move, ...] - Displays how a Pokemon can learn the given moves, if it can at all.")
			this.sendReply("!learn [pokemon], [move, move, ...] - Show everyone that information. Requires: " + Users.getGroupsThatCan('broadcast', room).join(" "))
		}
		if (target === 'all' || target === 'calc' || target === 'caclulator') {
			matched = true;
			this.sendReply("/calc - Provides a link to a damage calculator");
			this.sendReply("!calc - Shows everyone a link to a damage calculator. Requires: " + Users.getGroupsThatCan('broadcast', room).join(" "));
		}
		if (target === 'all' || target === 'blockchallenges' || target === 'away' || target === 'idle') {
			matched = true;
			this.sendReply("/away - Blocks challenges so no one can challenge you. Deactivate it with /back.");
		}
		if (target === 'all' || target === 'allowchallenges' || target === 'back') {
			matched = true;
			this.sendReply("/back - Unlocks challenges so you can be challenged again. Deactivate it with /away.");
		}
		if (target === 'all' || target === 'faq') {
			matched = true;
			this.sendReply("/faq [theme] - Provides a link to the FAQ. Add deviation, doubles, randomcap, restart, or staff for a link to these questions. Add all for all of them.");
			this.sendReply("!faq [theme] - Shows everyone a link to the FAQ. Add deviation, doubles, randomcap, restart, or staff for a link to these questions. Add all for all of them. Requires: " + Users.getGroupsThatCan('broadcast', room).join(" "));
		}
		if (target === 'all' || target === 'highlight') {
			matched = true;
			this.sendReply("Set up highlights:");
			this.sendReply("/highlight add, word - add a new word to the highlight list.");
			this.sendReply("/highlight list - list all words that currently highlight you.");
			this.sendReply("/highlight delete, word - delete a word from the highlight list.");
			this.sendReply("/highlight delete - clear the highlight list");
		}
		if (target === 'all' || target === 'timestamps') {
			matched = true;
			this.sendReply("Set your timestamps preference:");
			this.sendReply("/timestamps [all|lobby|pms], [minutes|seconds|off]");
			this.sendReply("all - change all timestamps preferences, lobby - change only lobby chat preferences, pms - change only PM preferences");
			this.sendReply("off - set timestamps off, minutes - show timestamps of the form [hh:mm], seconds - show timestamps of the form [hh:mm:ss]");
		}
		if (target === 'all' || target === 'effectiveness') {
			matched = true;
			this.sendReply("/effectiveness [type1], [type2] - Provides the effectiveness of a [type1] attack to a [type2] Pokémon.");
			this.sendReply("!effectiveness [type1], [type2] - Shows everyone the effectiveness of a [type1] attack to a [type2] Pokémon.");
		}
		if (target === 'all' || target === 'dexsearch') {
			matched = true;
			this.sendReply("/dexsearch [type], [move], [move], ... - Searches for Pokemon that fulfill the selected criteria.");
			this.sendReply("Search categories are: type, tier, color, moves, ability, gen.");
			this.sendReply("Valid colors are: green, red, blue, white, brown, yellow, purple, pink, gray and black.");
			this.sendReply("Valid tiers are: Uber/OU/BL/UU/BL2/RU/NU/NFE/LC/CAP.");
			this.sendReply("Types must be followed by ' type', e.g., 'dragon type'.");
			this.sendReply("The order of the parameters does not matter.");
		}
		if (target === 'all' || target === 'dice' || target === 'roll') {
			matched = true;
			this.sendReply("/dice [optional max number] - Randomly picks a number between 1 and 6, or between 1 and the number you choose.");
			this.sendReply("/dice [number of dice]d[number of sides] - Simulates rolling a number of dice, e.g., /dice 2d4 simulates rolling two 4-sided dice.");
		}
		if (target === 'all' || target === 'join') {
			matched = true;
			this.sendReply("/join [roomname] - Attempts to join the room [roomname].");
		}
		if (target === 'all' || target === 'ignore') {
			matched = true;
			this.sendReply("/ignore [user] - Ignores all messages from the user [user].");
			this.sendReply("Note that staff messages cannot be ignored.");
		}
		if (target === 'all' || target === 'invite') {
			matched = true;
			this.sendReply("/invite [username], [roomname] - Invites the player [username] to join the room [roomname].");
		}
		if (Users.can(target, 'ban') || target === 'roomban') {
			matched = true;
			this.sendReply("/roomban [username] - Bans the user from the room you are in. Requires: " + Users.getGroupsThatCan('ban', room).join(" "));
		}
		if (Users.can(target, 'ban') || target === 'roomunban') {
			matched = true;
			this.sendReply("/roomunban [username] - Unbans the user from the room you are in. Requires: " + Users.getGroupsThatCan('ban', room).join(" "));
		}
		if (Users.can(target, 'redirect') || target === 'redirect' || target === 'redir') {
			matched = true;
			this.sendReply("/redirect or /redir [username], [roomname] - Attempts to redirect the user [username] to the room [roomname]. Requires: " + Users.getGroupsThatCan('redirect', room).join(" "));
		}
		if (Users.can(target, 'staff') || target === 'modnote') {
			matched = true;
			this.sendReply("/modnote [note] - Adds a moderator note that can be read through modlog. Requires: " + Users.getGroupsThatCan('staff', room).join(" "));
		}
		if (Users.can(target, 'forcerename') || target === 'forcerename' || target === 'fr') {
			matched = true;
			this.sendReply("/forcerename OR /fr [username], [reason] - Forcibly change a user's name and shows them the [reason]. Requires: " + Users.getGroupsThatCan('forcerename').join(" "));
		}
		if (Users.can(target, 'ban') || target === 'ban' || target === 'b') {
			matched = true;
			this.sendReply("/ban OR /b [username], [reason] - Kick user from all rooms and ban user's IP address with reason. Requires: " + Users.getGroupsThatCan('ban').join(" "));
		}
		if (Users.can(target, 'rangeban') || target === 'banip') {
			matched = true;
			this.sendReply("/banip [ip] - Kick users on this IP or IP range from all rooms and bans it. Accepts wildcards to ban ranges. Requires: " + Users.getGroupsThatCan('rangeban').join(" "));
		}
		if (Users.can(target, 'ban') || target === 'unban') {
			matched = true;
			this.sendReply("/unban [username] - Unban a user. Requires: " + Users.getGroupsThatCan('ban').join(" "));
		}
		if (Users.can(target, 'ban') || target === 'unbanall') {
			matched = true;
			this.sendReply("/unbanall - Unban all IP addresses. Requires: " + Users.getGroupsThatCan('ban').join(" "));
		}
		if (Users.can(target, 'staff') || target === 'modlog') {
			matched = true;
			this.sendReply("/modlog [roomid|all], [n] - Roomid defaults to current room. If n is a number or omitted, display the last n lines of the moderator log. Defaults to 15. If n is not a number, search the moderator log for 'n' on room's log [roomid]. If you set [all] as [roomid], searches for 'n' on all rooms's logs. Requires: " + Users.getGroupsThatCan('staff', room).join(" "));
		}
		if (Users.can(target, 'kick') || target === 'kickbattle ') {
			matched = true;
			this.sendReply("/kickbattle [username], [reason] - Kicks an user from a battle with reason. Requires: " + Users.getGroupsThatCan('kick').join(" "));
		}
		if (Users.can(target, 'warn') || target === 'warn' || target === 'k') {
			matched = true;
			this.sendReply("/warn OR /k [username], [reason] - Warns a user showing them the Pokemon Showdown Rules and [reason] in an overlay. Requires: " + Users.getGroupsThatCan('warn', room).join(" "));
		}
		if (Users.can(target, 'mute') || target === 'mute' || target === 'm') {
			matched = true;
			this.sendReply("/mute OR /m [username], [reason] - Mute user with reason for 7 minutes. Requires: " + Users.getGroupsThatCan('mute', room).join(" "));
		}
		if (Users.can(target, 'mute') || target === 'hourmute' || target === 'hm') {
			matched = true;
			this.sendReply("/hourmute OR /hm [username], [reason] - Mute user with reason for an hour. Requires: " + Users.getGroupsThatCan('mute', room).join(" "));
		}
		if (Users.can(target, 'mute') || target === 'unmute') {
			matched = true;
			this.sendReply("/unmute [username] - Remove mute from user. Requires: " + Users.getGroupsThatCan('mute', room).join(" "));
		}
		if (Users.can(target, 'promote') || target === 'promote') {
			matched = true;
			this.sendReply("/promote [username], [group] - Promotes the user to the specified group or next ranked group. Requires: " + Users.getGroupsThatCan('promote').join(" "));
		}
		if (Users.can(target, 'promote') || target === 'demote') {
			matched = true;
			this.sendReply("/demote [username], [group] - Demotes the user to the specified group or previous ranked group. Requires: " + Users.getGroupsThatCan('promote').join(" "));
		}
		if (Users.can(target, 'forcerenameto') || target === 'forcerenameto' || target === 'frt') {
			matched = true;
			this.sendReply("/forcerenameto OR /frt [username] - Force a user to choose a new name. Requires: " + Users.getGroupsThatCan('forcerename').join(" "));
			this.sendReply("/forcerenameto OR /frt [username], [new name] - Forcibly change a user's name to [new name]. Requires: " + Users.getGroupsThatCan('forcerenameto').join(" "));
		}
		if (Users.can(target, 'forcewin') || target === 'forcetie') {
			matched = true;
			this.sendReply("/forcetie - Forces the current match to tie. Requires: " + Users.getGroupsThatCan('forcewin').join(" "));
		}
		if (Users.can(target, 'declare') || target === 'declare') {
			matched = true;
			this.sendReply("/declare [message] - Anonymously announces a message. Requires: " + Users.getGroupsThatCan('declare', room).join(" "));
		}
		if (Users.can(target, 'gdeclare') || target === 'chatdeclare' || target === 'cdeclare') {
			matched = true;
			this.sendReply("/cdeclare [message] - Anonymously announces a message to all chatrooms on the server. Requires: " + Users.getGroupsThatCan('gdeclare').join(" "));
		}
		if (Users.can(target, 'gdeclare') || target === 'globaldeclare' || target === 'gdeclare') {
			matched = true;
			this.sendReply("/globaldeclare [message] - Anonymously announces a message to every room on the server. Requires: " + Users.getGroupsThatCan('gdeclare').join(" "));
		}
		if (Users.can(target, 'announce') || target === 'announce' || target === 'wall') {
			matched = true;
			this.sendReply("/announce OR /wall [message] - Makes an announcement. Requires: " + Users.getGroupsThatCan('announce', room).join(" "));
		}
		if (Users.can(target, 'modchat') || target === 'modchat') {
			matched = true;
			this.sendReply("/modchat [off/autoconfirmed/" +
				config.groups[roomType + 'ByRank'].filter(function (g) { return g.trim(); }).join("/") +
				"] - Set the level of moderated chat. Requires: " +
				Users.getGroupsThatCan('modchat', room).join(" ") +
				" for off/autoconfirmed/" +
				config.groups[roomType + 'ByRank'].slice(0, 2).filter(function (g) { return g.trim(); }).join("/") +
				" options, " +
				Users.getGroupsThatCan('modchatall', room).join(" ") +
				" for all the options");
		}
		if (Users.can(target, 'hotpatch') || target === 'hotpatch') {
			matched = true;
			this.sendReply("Hot-patching the game engine allows you to update parts of Showdown without interrupting currently-running battles. Requires: " + Users.getGroupsThatCan('hotpatch').join(" "));
			this.sendReply("Hot-patching has greater memory requirements than restarting.");
			this.sendReply("/hotpatch chat - reload chat-commands.js");
			this.sendReply("/hotpatch battles - spawn new simulator processes");
			this.sendReply("/hotpatch formats - reload the tools.js tree, rebuild and rebroad the formats list, and also spawn new simulator processes");
		}
		if (Users.can(target, 'lockdown') || target === 'lockdown') {
			matched = true;
			this.sendReply("/lockdown - locks down the server, which prevents new battles from starting so that the server can eventually be restarted. Requires: " + Users.getGroupsThatCan('lockdown').join(" "));
		}
		if (Users.can(target, 'lockdown') || target === 'kill') {
			matched = true;
			this.sendReply("/kill - kills the server. Can't be done unless the server is in lockdown state. Requires: " + Users.getGroupsThatCan('lockdown').join(" "));
		}
		if (Users.can(target, 'hotpatch') || target === 'loadbanlist') {
			matched = true;
			this.sendReply("/loadbanlist - Loads the bans located at ipbans.txt. The command is executed automatically at startup. Requires: " + Users.getGroupsThatCan('hotpatch').join(" "));
		}
		if (Users.can(target, 'makeroom') || target === 'makechatroom') {
			matched = true;
			this.sendReply("/makechatroom [roomname] - Creates a new room named [roomname]. Requires: " + Users.getGroupsThatCan('makeroom').join(" "));
		}
		if (Users.can(target, 'makeroom') || target === 'deregisterchatroom') {
			matched = true;
			this.sendReply("/deregisterchatroom [roomname] - Deletes room [roomname] after the next server restart. Requires: " + Users.getGroupsThatCan('makeroom').join(" "));
		}
		if (Users.can(target, 'roompromote', config.groups[roomType + 'ByRank'].slice(-1)[0]) || target === 'roomowner') {
			matched = true;
			this.sendReply("/roomowner [username] - Appoints [username] as a room owner. Removes official status. Requires: " + Users.getGroupsThatCan('roompromote', config.groups[roomType + 'ByRank'].slice(-1)[0]).join(" "));
		}
		if (Users.can(target, 'roompromote', config.groups[roomType + 'ByRank'].slice(-1)[0]) || target === 'roomdeowner') {
			matched = true;
			this.sendReply("/roomdeowner [username] - Removes [username]'s status as a room owner. Requires: " + Users.getGroupsThatCan('roompromote', config.groups[roomType + 'ByRank'].slice(-1)[0]).join(" "));
		}
		if (Users.can(target, 'privateroom') || target === 'privateroom') {
			matched = true;
			this.sendReply("/privateroom [on/off] - Makes or unmakes a room private. Requires: " + Users.getGroupsThatCan('privateroom', room).join(" "));
		}
		if (target === 'all' || target === 'help' || target === 'h' || target === '?' || target === 'commands') {
			matched = true;
			this.sendReply("/help OR /h OR /? - Gives you help.");
		}
		if (!target) {
			this.sendReply("COMMANDS: /msg, /reply, /ignore, /ip, /alts, /rating, /nick, /avatar, /rooms, /whois, /help, /away, /back, /timestamps, /highlight");
			this.sendReply("INFORMATIONAL COMMANDS: /data, /dexsearch, /groups, /opensource, /avatars, /faq, /rules, /intro, /tiers, /othermetas, /learn, /analysis, /calc (replace / with ! to broadcast. (Requires: " + Users.getGroupsThatCan('broadcast', room).join(" ") + ")");
			this.sendReply("For details on all room commands, use /roomhelp");
			this.sendReply("For details on all commands, use /help all");
			if (user.group !== config.groups.default[roomType]) {
				this.sendReply("DRIVER COMMANDS: /mute, /unmute, /announce, /modlog, /forcerename")
				this.sendReply("MODERATOR COMMANDS: /ban, /unban, /unbanall, /ip, /redirect, /kick");
				this.sendReply("LEADER COMMANDS: /promote, /demote, /forcewin, /forcetie, /declare");
				this.sendReply("For details on all moderator commands, use /help " + Users.getGroupsThatCan('staff', room)[0]);
			}
			this.sendReply("For details of a specific command, use something like: /help data");
		} else if (!matched) {
			this.sendReply("The command '" + target + "' was not found. Try /help for general help");
		}
	},

};<|MERGE_RESOLUTION|>--- conflicted
+++ resolved
@@ -1018,14 +1018,6 @@
 		this.sendReply("You must win a rated battle to register.");
 	},
 
-<<<<<<< HEAD
-	br: 'banredirect',
-	banredirect: function(){
-		this.sendReply('/banredirect - This command is obsolete and has been removed.');
-	},
-
-=======
->>>>>>> d9fa1862
 	lobbychat: function(target, room, user, connection) {
 		if (!Rooms.lobby) return this.popupReply("This server doesn't have a lobby.");
 		target = toId(target);
