// The server port - the port to run Pokemon Showdown under
exports.port = 8000;

// The server id - the id specified in the server registration.
//   This should be set properly especially when there are more than one
//   pokemon showdown server running from the same IP
exports.serverId = 'example';

// proxyIps - proxy IPs with trusted X-Forwarded-For headers
//   This can be either false (meaning not to trust any proxies) or an array
//   of strings. Each string should be either an IP address or a subnet given
//   in CIDR notation. You should usually leave this as `false` unless you
//   know what you are doing.
exports.proxyIps = false;

// Pokemon of the Day - put a pokemon's name here to make it Pokemon of the Day
//   The PotD will always be in the #2 slot (not #1 so it won't be a lead)
//   in every Random Battle team.
exports.potd = '';

// login server data - don't change these unless you know what you're doing
exports.loginServer = {
	uri: 'http://play.pokemonshowdown.com/',
	keyAlgorithm: 'RSA-SHA1',
	publicKeyId: 2,
	publicKey: '-----BEGIN RSA PUBLIC KEY-----\n' +
		'MIICCgKCAgEAtFldA2rTCsPgqsp1odoH9vwhf5+QGIlOJO7STyY73W2+io33cV7t\n' +
		'ReNuzs75YBkZ3pWoDn2be0eb2UqO8dM3xN419FdHNORQ897K9ogoeSbLNQwyA7XB\n' +
		'N/wpAg9NpNu00wce2zi3/+4M/2H+9vlv2/POOj1epi6cD5hjVnAuKsuoGaDcByg2\n' +
		'EOullPh/00TkEkcyYtaBknZpED0lt/4ekw16mjHKcbo9uFiw+tu5vv7DXOkfciW+\n' +
		'9ApyYbNksC/TbDIvJ2RjzR9G33CPE+8J+XbS7U1jPvdFragCenz+B3AiGcPZwT66\n' +
		'dvHAOYRus/w5ELswOVX/HvHUb/GRrh4blXWUDn4KpjqtlwqY4H2oa+h9tEENCk8T\n' +
		'BWmv3gzGBM5QcehNsyEi9+1RUAmknqJW0QOC+kifbjbo/qtlzzlSvtbr4MwghCFe\n' +
		'1EfezeNAtqwvICznq8ebsGETyPSqI7fSbpmVULkKbebSDw6kqDnQso3iLjSX9K9C\n' +
		'0rwxwalCs/YzgX9Eq4jdx6yAHd7FNGEx4iu8qM78c7GKCisygZxF8kd0B7V7a5UO\n' +
		'wdlWIlTxJ2dfCnnJBFEt/wDsL54q8KmGbzOTvRq5uz/tMvs6ycgLVgA9r1xmVU+1\n' +
		'6lMr2wdSzyG7l3X3q1XyQ/CT5IP4unFs5HKpG31skxlfXv5a7KW5AfsCAwEAAQ==\n' +
		'-----END RSA PUBLIC KEY-----\n'
};

// crashGuardEmail - if the server has been running for more than an hour
// and crashes, send an email using these settings, rather than locking down
// the server. Uncomment this definition if you wan to use this feature;
// otherwise, all crashes will lock down the server.
/**exports.crashGuardEmail = {
	transport: 'SMTP',
	options: {
		host: 'mail.example.com',
		port: 465,
		secureConnection: true,
		maxConnections: 1,
		auth: {
			user: 'example@domain.com',
			pass: 'password'
		}
	},
	from: 'crashlogger@example.com',
	to: 'admin@example.com',
	subject: "Pokemon Showdown has crashed!"
};**/

// report joins and leaves - shows messages like "<USERNAME> joined"
//   Join and leave messages are small and consolidated, so there will never
//   be more than one line of messages.
//   This feature can lag larger servers - turn this off if your server is
//   getting more than 80 or so users.
exports.reportJoins = true;

// report battles - shows messages like "OU battle started" in the lobby
//   This feature can lag larger servers - turn this off if your server is
//   getting more than 160 or so users.
exports.reportBattles = true;

// moderated chat - prevent unvoiced users from speaking
//   This should only be enabled in special situations, such as temporarily
//   when you're dealing with huge influxes of spammy users.
exports.modchat = {
	chat: false,
	battle: false,
	pm: false
};

// backdoor - allows Pokemon Showdown system operators to provide technical
//            support for your server
//   This backdoor gives system operators (such as Zarel) console admin
//   access to your server, which allow them to provide tech support. This
//   can be useful in a variety of situations: if an attacker attacks your
//   server and you are not online, if you need help setting up your server,
//   etc. If you do not trust Pokemon Showdown with admin access, you should
//   disable this feature.
exports.backdoor = true;

// List of IPs from which the dev console (>> and >>>) can be used.
// The console is incredibly powerful because it allows the execution of
// arbitrary commands on the local computer (as the user running the
// server). If an account with the console permission were compromised,
// it could possibly be used to take over the server computer. As such,
// you should only specify a small range of trusted IPs here, or none
// at all. By default, only localhost can use the dev console.
// In addition to connecting from a valid IP, a user must *also* have
// the `console` permission in order to use the dev console.
// Setting this to an empty array ([]) will disable the dev console.
exports.consoleIps = ['127.0.0.1'];

// Whether to watch the config file for changes. If this is enabled,
// then the config.js file will be reloaded when it is changed.
// This can be used to change some settings using a text editor on
// the server.
exports.watchConfig = true;

// logChat - whether to log chat rooms.
exports.logChat = false;

// logUserStats - how often (in milliseconds) to write user stats to the
// lobby log. This has no effect if `logchat` is disabled.
exports.logUserStats = 1000*60*10; // 10 minutes

// validatorProcesses - the number of processes to use for validating teams
// simulatorProcesses - the number of processes to use for handling battles
// You should leave both of these at 1 unless your server has a very large
// amount of traffic (i.e. hundreds of concurrent battles).
exports.validatorProcesses = 1;
exports.simulatorProcesses = 1;

// inactiveUserThreshold - how long a user must be inactive before being pruned
// from the `users` array. The default is 1 hour.
exports.inactiveUserThreshold = 1000*60*60;

// Set this to true if you are using Pokemon Showdown on Heroku.
exports.herokuHack = false;

// Custom avatars.
// This allows you to specify custom avatar images for users on your server.
// Place custom avatar files under the /config/avatars/ directory.
// Users must be specified as userids -- that is, you must make the name all
// lowercase and remove non-alphanumeric characters.
//
// Your server *must* be registered in order for your custom avatars to be
// displayed in the client.
exports.customAvatars = {
	//'userid': 'customavatar.png'
};

// appealUri - specify a URI containing information on how users can appeal
// disciplinary actions on your section. You can also leave this blank, in
// which case users won't be given any information on how to appeal.
exports.appealUri = '';

// Symbols, Groups and Permissions
//   mutedSymbol - The symbol representing a muted user.
//   lockedSymbol - The symbol representing a locked user.
//   groups - {
//       global - All the possible global groups.
//       chatRoom - All the possible chat room groups.
//       battleRoom - All the possible battle room groups.
//       default - {
//           global - The default global group.
//           chatRoom - The default chat room group.
//           battleRoom - The default battle room group.
//       }
//       byRank - All the possible groups arranged in ascending order of rank.
//       bySymbol - The main defining area for the groups and permissions, which will be outlined below.
//   }
//   Each entry in `groups.bySymbol` is a separate group. Some of the members are "special"
//     while the rest are just normal permissions.
//   The special members are as follows:
//     - id: Specifies an id for the group.
//     - name: Specifies the human-readable name for the group.
//     - description: Specifies a description for the group.
//     - root: If this is true, the group can do anything.
//     - inherit: The group uses the group specified's permissions if it cannot
//                  find the permission in the current group. Never make the graph
//                  produced using this member have any cycles, or the server won't run.
//     - jurisdiction: The default jurisdiction for targeted permissions where one isn't
//                       explictly specified. "Targeted permissions" are permissions
//                       that might affect another user, such as `ban' or `promote'.
//                       's' is a special group where it means the user itself only
//                       and 'u' is another special group where it means all groups
//                       lower in rank than the current group.
//   All the possible permissions are as follows:
//     - alts: Ability to check alts.
//     - announce: /announce command.
//     - ban: Banning and unbanning.
//     - banword: Banning and unbanning words to be used in usernames.
//     - broadcast: Broadcast informational commands.
//     - bypassblocks: Bypass blocks such as your challenge being blocked.
//     - console: Developer console (also requires IP or userid in the `consoleIps` array).
//     - declare: /declare command.
//     - disableladder: /disableladder and /enable ladder commands.
//     - forcepromote: Ability to promote a user even if they're offline and unauthed.
//     - forcerename: /forcerename command.
<<<<<<< HEAD
//     - forcerenameto: /forcerenameto command.
=======
>>>>>>> fca78011
//     - forcewin: /forcewin command.
//     - gdeclare: /gdeclare and /cdeclare commands.
//     - hotpatch: /hotpatch, /updateserver and /crashfixed commands. Also used to identify an admin.
//     - ignorelimits: Ignore limits such as chat message length.
//     - ip: Ability to check IPs.
//     - joinbattle: Ability to join an existing battle as a player.
//     - kick: /kickbattle command.
//     - lock: Locking and unlocking.
//     - lockdown: /lockdown, /endlockdown and /kill commands.
//     - makeroom: Permission required to create, delete and administer chat rooms.
//     - modchat: Set modchat to the second lowest ranked group.
//     - modchatall: Set modchat to all available groups.
//     - mute: Muting and unmuting.
//     - potd: Set the Pokemon of the Day.
//     - privateroom: /privateroom command.
//     - promote: Global promoting and demoting. Will only work if both to and from groups are in jurisdiction.
//     - rangeban: /ipban command.
//     - rawpacket: Ability to add a raw packet into the room's packet log.
//     - redirect: /redir command.
//     - refreshpage: /refreshpage command.
//     - roomdesc: Ability to change the room description.
//     - roompromote: Room counterpart to the global `promote` permission.
//     - staff: Indicates a staff member.
//     - timer: Ability to forcibly start and stop the inactive timer in battle rooms with the /timer command.
//     - warn: /warn command.
exports.mutedSymbol = '!';
exports.lockedSymbol = '\u203d';
exports.groups = {
	global: {' ': 1, '+': 1, '%': 1, '@': 1, '&': 1, '~': 1},
	chatRoom: {' ': 1, '+': 1, '%': 1, '@': 1, '#': 1},
	battleRoom: {' ': 1, '+': 1, '\u2605': 1},

	default: {
		global: ' ',
		chatRoom: ' ',
		battleRoom: ' '
	},

	byRank: [' ', '+', '%', '@', '\u2605', '#', '&', '~'],
	bySymbol: {
		'~': {
			id: 'admin',
			name: "Administrator",
			description: "They can do anything, like change what this message says",
			root: true
		},
		'&': {
			id: 'leader',
			name: "Leader",
<<<<<<< HEAD
			description: "They can promote moderators and force ties",
=======
			description: "They can promote to moderator and force ties",
>>>>>>> fca78011
			inherit: '@',
			jurisdiction: '@u',
			banword: true,
			declare: true,
			disableladder: true,
			forcewin: true,
			modchatall: true,
			potd: true,
			promote: 'u',
			rangeban: true
		},
		'#': {
			id: 'owner',
			name: "Room Owner",
			description: "They are administrators of the room and can almost totally control it",
			inherit: '@',
			jurisdiction: 'u',
			declare: true,
			modchatall: true,
			roomdesc: true,
			roompromote: 'u'
		},
		'\u2605': {
			id: 'player',
			name: "Player",
			description: "Only in battles, they are the players that are battling",
			inherit: '+',
			modchat: true,
			privateroom: true,
			roompromote: 'u'
		},
		'@': {
			id: 'mod',
			name: "Moderator",
			description: "They can ban users and set modchat",
			inherit: '%',
			jurisdiction: 'u',
			alts: '@u',
			ban: true,
			forcerename: true,
			ip: true,
			modchat: true,
			roompromote: '+ ',
			scavengers: true
		},
		'%': {
			id: 'driver',
			name: "Driver",
<<<<<<< HEAD
			description: "They can mute, lock and check users for alts",
=======
			description: "They can mute. Global % can also lock and check users for alts",
>>>>>>> fca78011
			inherit: '+',
			jurisdiction: 'u',
			alts: '%u',
			announce: true,
			bypassblocks: 'u%@&~',
			forcerename: true,
			kick: true,
			lock: true,
			mute: true,
			redirect: true,
			staff: true,
			timer: true,
			warn: true
		},
		'+': {
			id: 'voice',
			name: "Voice",
			description: "They can use ! commands like !groups, and talk during moderated chat",
			inherit: ' ',
			broadcast: true,
			joinbattle: true
		},
		' ': {
			alts: 's',
			ip: 's'
		}
	}
};

exports.groups.globalByRank = exports.groups.byRank.filter(function (a) { return exports.groups.global[a]; });
exports.groups.chatRoomByRank = exports.groups.byRank.filter(function (a) { return exports.groups.chatRoom[a]; });
exports.groups.battleRoomByRank = exports.groups.byRank.filter(function (a) { return exports.groups.battleRoom[a]; });
exports.groups.byId = {};
exports.groups.byRank.forEach(function (group, rank) {
	var groupData = exports.groups.bySymbol[group];
	if (groupData.id) exports.groups.byId[groupData.id] = group;
	groupData.rank = rank;
});
exports.groups.globalByRank.forEach(function (group, rank) { exports.groups.bySymbol[group].globalRank = rank; });
exports.groups.chatRoomByRank.forEach(function (group, rank) { exports.groups.bySymbol[group].chatRoomRank = rank; });
exports.groups.battleRoomByRank.forEach(function (group, rank) { exports.groups.bySymbol[group].battleRoomRank = rank; });<|MERGE_RESOLUTION|>--- conflicted
+++ resolved
@@ -189,10 +189,6 @@
 //     - disableladder: /disableladder and /enable ladder commands.
 //     - forcepromote: Ability to promote a user even if they're offline and unauthed.
 //     - forcerename: /forcerename command.
-<<<<<<< HEAD
-//     - forcerenameto: /forcerenameto command.
-=======
->>>>>>> fca78011
 //     - forcewin: /forcewin command.
 //     - gdeclare: /gdeclare and /cdeclare commands.
 //     - hotpatch: /hotpatch, /updateserver and /crashfixed commands. Also used to identify an admin.
@@ -242,11 +238,7 @@
 		'&': {
 			id: 'leader',
 			name: "Leader",
-<<<<<<< HEAD
-			description: "They can promote moderators and force ties",
-=======
 			description: "They can promote to moderator and force ties",
->>>>>>> fca78011
 			inherit: '@',
 			jurisdiction: '@u',
 			banword: true,
@@ -295,11 +287,7 @@
 		'%': {
 			id: 'driver',
 			name: "Driver",
-<<<<<<< HEAD
-			description: "They can mute, lock and check users for alts",
-=======
 			description: "They can mute. Global % can also lock and check users for alts",
->>>>>>> fca78011
 			inherit: '+',
 			jurisdiction: 'u',
 			alts: '%u',
