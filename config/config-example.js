--- conflicted
+++ resolved
@@ -115,17 +115,11 @@
 // lobby log. This has no effect if `logchat` is disabled.
 exports.logUserStats = 1000*60*10; // 10 minutes
 
-<<<<<<< HEAD
-// simulatorProcesses - the number of processes to use for handling battles
-// You should leave this at 1 unless your server has a very large amount of
-// traffic (i.e. hundreds of concurrent battles).
-=======
 // validatorProcesses - the number of processes to use for validating teams
 // simulatorProcesses - the number of processes to use for handling battles
 // You should leave both of these at 1 unless your server has a very large
 // amount of traffic (i.e. hundreds of concurrent battles).
 exports.validatorProcesses = 1;
->>>>>>> 56cdce63
 exports.simulatorProcesses = 1;
 
 // inactiveUserThreshold - how long a user must be inactive before being pruned
@@ -234,11 +228,7 @@
 		battleRoom: ' '
 	},
 
-<<<<<<< HEAD
-	byRank: [' ', '+', '\u2605', '%', '@', '#', '&', '~'],
-=======
 	byRank: [' ', '+', '%', '@', '\u2605', '#', '&', '~'],
->>>>>>> 56cdce63
 	bySymbol: {
 		'~': {
 			id: 'admin',
@@ -272,8 +262,6 @@
 			roomdesc: true,
 			roompromote: 'u'
 		},
-<<<<<<< HEAD
-=======
 		'\u2605': {
 			id: 'player',
 			name: "Player",
@@ -283,7 +271,6 @@
 			privateroom: true,
 			roompromote: 'u'
 		},
->>>>>>> 56cdce63
 		'@': {
 			id: 'mod',
 			name: "Moderator",
@@ -316,18 +303,6 @@
 			timer: true,
 			warn: true
 		},
-<<<<<<< HEAD
-		'\u2605': {
-			id: 'player',
-			name: "Player",
-			description: "Only in battles, they are the players that are battling",
-			inherit: '+',
-			modchat: true,
-			privateroom: true,
-			roompromote: 'u'
-		},
-=======
->>>>>>> 56cdce63
 		'+': {
 			id: 'voice',
 			name: "Voice",
@@ -346,16 +321,12 @@
 exports.groups.globalByRank = exports.groups.byRank.filter(function (a) { return exports.groups.global[a]; });
 exports.groups.chatRoomByRank = exports.groups.byRank.filter(function (a) { return exports.groups.chatRoom[a]; });
 exports.groups.battleRoomByRank = exports.groups.byRank.filter(function (a) { return exports.groups.battleRoom[a]; });
-<<<<<<< HEAD
-exports.groups.byRank.forEach(function (group, rank) { exports.groups.bySymbol[group].rank = rank; });
-=======
 exports.groups.byId = {};
 exports.groups.byRank.forEach(function (group, rank) {
 	var groupData = exports.groups.bySymbol[group];
 	if (groupData.id) exports.groups.byId[groupData.id] = group;
 	groupData.rank = rank;
 });
->>>>>>> 56cdce63
 exports.groups.globalByRank.forEach(function (group, rank) { exports.groups.bySymbol[group].globalRank = rank; });
 exports.groups.chatRoomByRank.forEach(function (group, rank) { exports.groups.bySymbol[group].chatRoomRank = rank; });
 exports.groups.battleRoomByRank.forEach(function (group, rank) { exports.groups.bySymbol[group].battleRoomRank = rank; });