--- conflicted
+++ resolved
@@ -44,13 +44,8 @@
 	var Config = require('./config/config.js');
 	var crypto = require('crypto');
 
-<<<<<<< HEAD
-	var keyalgo = config.loginServer.keyAlgorithm;
-	var pkey = config.loginServer.publicKey;
-=======
-	var keyalgo = Config.loginserverkeyalgo;
-	var pkey = Config.loginserverpublickey;
->>>>>>> 75559362
+	var keyalgo = Config.loginServer.keyAlgorithm;
+	var pkey = Config.loginServer.publicKey;
 
 	process.on('message', function(message) {
 		var verifier = crypto.createVerify(keyalgo);
